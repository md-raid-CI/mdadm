/*
 * mapfile - manage /var/run/mdadm.map. Part of:
 * mdadm - manage Linux "md" devices aka RAID arrays.
 *
 * Copyright (C) 2006 Neil Brown <neilb@suse.de>
 *
 *
 *    This program is free software; you can redistribute it and/or modify
 *    it under the terms of the GNU General Public License as published by
 *    the Free Software Foundation; either version 2 of the License, or
 *    (at your option) any later version.
 *
 *    This program is distributed in the hope that it will be useful,
 *    but WITHOUT ANY WARRANTY; without even the implied warranty of
 *    MERCHANTABILITY or FITNESS FOR A PARTICULAR PURPOSE.  See the
 *    GNU General Public License for more details.
 *
 *    You should have received a copy of the GNU General Public License
 *    along with this program; if not, write to the Free Software
 *    Foundation, Inc., 59 Temple Place, Suite 330, Boston, MA  02111-1307  USA
 *
 *    Author: Neil Brown
 *    Email: <neilb@suse.de>
 *    Paper: Neil Brown
 *           Novell Inc
 *           GPO Box Q1283
 *           QVB Post Office, NSW 1230
 *           Australia
 */

/* /var/run/mdadm.map is used to track arrays being created in --incremental
 * more.  It particularly allows lookup from UUID to array device, but
 * also allows the array device name to be easily found.
 *
 * The map file is line based with space separated fields.  The fields are:
 *  Device id  -  mdX or mdpX  where X is a number.
 *  metadata   -  0.90 1.0 1.1 1.2 ddf ...
 *  UUID       -  uuid of the array
 *  path       -  path where device created: /dev/md/home
 *
 */


#include "mdadm.h"


int map_write(struct map_ent *mel)
{
	FILE *f;
	int err;
	int subdir = 1;

	f = fopen("/var/run/mdadm/map.new", "w");
	if (!f) {
		f = fopen("/var/run/mdadm.map.new", "w");
		subdir = 0;
	}
	if (!f)
		return 0;
	for (; mel; mel = mel->next) {
		if (mel->bad)
			continue;
		if (mel->devnum < 0)
			fprintf(f, "mdp%d ", -1-mel->devnum);
		else
			fprintf(f, "md%d ", mel->devnum);
		fprintf(f, "%s ", mel->metadata);
		fprintf(f, "%08x:%08x:%08x:%08x ", mel->uuid[0],
			mel->uuid[1], mel->uuid[2], mel->uuid[3]);
		fprintf(f, "%s\n", mel->path);
	}
	fflush(f);
	err = ferror(f);
	fclose(f);
	if (err) {
		if (subdir)
			unlink("/var/run/mdadm/map.new");
		else
			unlink("/var/run/mdadm.map.new");
		return 0;
	}
	if (subdir)
		return rename("/var/run/mdadm/map.new",
			      "/var/run/mdadm/map") == 0;
	else
		return rename("/var/run/mdadm.map.new",
			      "/var/run/mdadm.map") == 0;
}


static int lfd = -1;
static int lsubdir = 0;
int map_lock(struct map_ent **melp)
{
	if (lfd < 0) {
		lfd = open("/var/run/mdadm/map.lock", O_CREAT|O_RDWR, 0600);
		if (lfd < 0) {
			lfd = open("/var/run/mdadm.map.lock", O_CREAT|O_RDWR, 0600);
			lsubdir = 0;
		} else
			lsubdir = 1;
		if (lfd < 0)
			return -1;
		if (lockf(lfd, F_LOCK, 0) != 0) {
			close(lfd);
			lfd = -1;
			return -1;
		}
	}
	if (*melp)
		map_free(*melp);
	map_read(melp);
	return 0;
}

void map_unlock(struct map_ent **melp)
{
	if (lfd >= 0)
		close(lfd);
	if (lsubdir)
		unlink("/var/run/mdadm/map.lock");
	else
		unlink("/var/run/mdadm.map.lock");
	lfd = -1;
}

void map_add(struct map_ent **melp,
	    int devnum, char *metadata, int uuid[4], char *path)
{
	struct map_ent *me = malloc(sizeof(*me));

	me->devnum = devnum;
	strcpy(me->metadata, metadata);
	memcpy(me->uuid, uuid, 16);
	me->path = strdup(path);
	me->next = *melp;
	me->bad = 0;
	*melp = me;
}

void map_read(struct map_ent **melp)
{
	FILE *f;
	char buf[8192];
	char path[200];
	int devnum, uuid[4];
	char metadata[30];
	char nam[4];

	*melp = NULL;

	f = fopen("/var/run/mdadm/map", "r");
	if (!f)
		f = fopen("/var/run/mdadm.map", "r");
	if (!f) {
		RebuildMap();
		f = fopen("/var/run/mdadm/map", "r");
	}
	if (!f)
		f = fopen("/var/run/mdadm.map", "r");
	if (!f)
		return;

	while (fgets(buf, sizeof(buf), f)) {
		if (sscanf(buf, " %3[mdp]%d %s %x:%x:%x:%x %200s",
			   nam, &devnum, metadata, uuid, uuid+1,
			   uuid+2, uuid+3, path) == 8) {
			if (strncmp(nam, "md", 2) != 0)
				continue;
			if (nam[2] == 'p')
				devnum = -1 - devnum;
			map_add(melp, devnum, metadata, uuid, path);
		}
	}
	fclose(f);
}

void map_free(struct map_ent *map)
{
	while (map) {
		struct map_ent *mp = map;
		map = mp->next;
		free(mp->path);
		free(mp);
	}
}

int map_update(struct map_ent **mpp, int devnum, char *metadata,
	       int *uuid, char *path)
{
	struct map_ent *map, *mp;
	int rv;

	if (mpp && *mpp)
		map = *mpp;
	else
		map_read(&map);

	for (mp = map ; mp ; mp=mp->next)
		if (mp->devnum == devnum) {
			strcpy(mp->metadata, metadata);
			memcpy(mp->uuid, uuid, 16);
			free(mp->path);
			mp->path = strdup(path);
			break;
		}
	if (!mp)
		map_add(&map, devnum, metadata, uuid, path);
	if (mpp)
		*mpp = NULL;
	rv = map_write(map);
	map_free(map);
	return rv;
}

void map_delete(struct map_ent **mapp, int devnum)
{
	struct map_ent *mp;

	if (*mapp == NULL)
		map_read(mapp);

	for (mp = *mapp; mp; mp = *mapp) {
		if (mp->devnum == devnum) {
			*mapp = mp->next;
			free(mp->path);
			free(mp);
		} else
			mapp = & mp->next;
	}
}

struct map_ent *map_by_uuid(struct map_ent **map, int uuid[4])
{
	struct map_ent *mp;
	if (!*map)
		map_read(map);

	for (mp = *map ; mp ; mp = mp->next) {
		if (memcmp(uuid, mp->uuid, 16) != 0)
			continue;
		if (!mddev_busy(mp->devnum)) {
			mp->bad = 1;
			continue;
		}
		return mp;
	}
	return NULL;
}

struct map_ent *map_by_devnum(struct map_ent **map, int devnum)
{
	struct map_ent *mp;
	if (!*map)
		map_read(map);

	for (mp = *map ; mp ; mp = mp->next) {
		if (mp->devnum != devnum)
			continue;
		if (!mddev_busy(mp->devnum)) {
			mp->bad = 1;
			continue;
		}
		return mp;
	}
	return NULL;
}

<<<<<<< HEAD
struct map_ent *map_by_name(struct map_ent **map, char *name)
{
	struct map_ent *mp;
	if (!*map)
		map_read(map);

	for (mp = *map ; mp ; mp = mp->next) {
		if (strncmp(mp->path, "/dev/md/", 8) != 0)
			continue;
		if (strcmp(mp->path+8, name) != 0)
			continue;
		if (!mddev_busy(mp->devnum)) {
			mp->bad = 1;
			continue;
		}
		return mp;
	}
	return NULL;
=======
}

void RebuildMap(void)
{
	struct mdstat_ent *mdstat = mdstat_read(0, 0);
	struct mdstat_ent *md;
	struct map_ent *map = NULL;
	int mdp = get_mdp_major();

	for (md = mdstat ; md ; md = md->next) {
		struct mdinfo *sra = sysfs_read(-1, md->devnum, GET_DEVS);
		struct mdinfo *sd;

		for (sd = sra->devs ; sd ; sd = sd->next) {
			char dn[30];
			int dfd;
			int ok;
			struct supertype *st;
			char *path;
			struct mdinfo info;

			sprintf(dn, "%d:%d", sd->disk.major, sd->disk.minor);
			dfd = dev_open(dn, O_RDONLY);
			if (dfd < 0)
				continue;
			st = guess_super(dfd);
			if ( st == NULL)
				ok = -1;
			else
				ok = st->ss->load_super(st, dfd, NULL);
			close(dfd);
			if (ok != 0)
				continue;
			st->ss->getinfo_super(st, &info);
			if (md->devnum > 0)
				path = map_dev(MD_MAJOR, md->devnum, 0);
			else
				path = map_dev(mdp, (-1-md->devnum)<< 6, 0);
			map_add(&map, md->devnum, st->ss->major,
				st->minor_version,
				info.uuid, path ? : "/unknown");
			st->ss->free_super(st);
			break;
		}
	}
	map_write(map);
	map_free(map);
>>>>>>> 3a56f223
}<|MERGE_RESOLUTION|>--- conflicted
+++ resolved
@@ -266,7 +266,6 @@
 	return NULL;
 }
 
-<<<<<<< HEAD
 struct map_ent *map_by_name(struct map_ent **map, char *name)
 {
 	struct map_ent *mp;
@@ -285,7 +284,6 @@
 		return mp;
 	}
 	return NULL;
-=======
 }
 
 void RebuildMap(void)
@@ -324,14 +322,19 @@
 				path = map_dev(MD_MAJOR, md->devnum, 0);
 			else
 				path = map_dev(mdp, (-1-md->devnum)<< 6, 0);
-			map_add(&map, md->devnum, st->ss->major,
-				st->minor_version,
+			map_add(&map, md->devnum,
+				info.text_version,
 				info.uuid, path ? : "/unknown");
 			st->ss->free_super(st);
 			break;
 		}
+		sysfs_free(sra);
 	}
 	map_write(map);
 	map_free(map);
->>>>>>> 3a56f223
+	for (md = mdstat ; md ; md = md->next) {
+		struct mdinfo *sra = sysfs_read(-1, md->devnum, GET_VERSION);
+		sysfs_uevent(sra, "change");
+		sysfs_free(sra);
+	}
 }