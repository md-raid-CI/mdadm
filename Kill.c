--- conflicted
+++ resolved
@@ -44,11 +44,9 @@
 	int fd, rv = 0;
 	struct supertype *st;
 
-<<<<<<< HEAD
-	fd = open(dev, O_DIRECT | (noexcl ? O_RDWR : (O_RDWR|O_EXCL)));
-=======
+	if (force)
+		noexcl = 1;
 	fd = open(dev, O_RDWR|(force ? 0 : O_EXCL));
->>>>>>> 3a56f223
 	if (fd < 0) {
 		if (!quiet)
 			fprintf(stderr, Name ": Couldn't open %s for write - not zeroing\n",
