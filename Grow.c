--- conflicted
+++ resolved
@@ -809,7 +809,6 @@
 		/* wait for reshape to pass the critical region */
 		while(1) {
 			unsigned long long comp;
-			char a[20];
 
 			if (sysfs_get_ll(sra, NULL, "sync_completed", &comp)<0) {
 				sleep(5);
@@ -817,7 +816,6 @@
 			}
 			if (comp >= nstripe)
 				break;
-<<<<<<< HEAD
 			if (comp == 0) {
 				/* Maybe it finished already */
 				char action[20];
@@ -826,14 +824,6 @@
 				    strncmp(action, "reshape", 7) != 0)
 					break;
 			}
-=======
-
-			/* perhaps the entire reshape has completed */
-			if (comp == 0 &&
-			    sysfs_get_str(sra, NULL, "sync_action", a, sizeof(a)) == 0 &&
-			    strncmp(a, "idle", 4) == 0)
-				break;
->>>>>>> 7e7fffc4
 			sleep(1);
 		}
 
