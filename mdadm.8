--- conflicted
+++ resolved
@@ -761,31 +761,7 @@
 non-standard name.  Names that are not in 'standard' format are only
 allowed in "/dev/md/".
 
-<<<<<<< HEAD
 .ig XX
-\".TP
-\".BR \-\-symlink = no
-\"Normally when
-\".B \-\-auto
-\"causes
-\".I mdadm
-\"to create devices in
-\".B /dev/md/
-\"it will also create symlinks from
-\".B /dev/
-\"with names starting with
-\".B md
-\"or
-\".BR md_ .
-\"Use
-\".B \-\-symlink=no
-\"to suppress this, or
-\".B \-\-symlink=yes
-\"to enforce this even if it is suppressing
-\".IR mdadm.conf .
-\"
-.XX
-=======
 .\".TP
 .\".BR \-\-symlink = no
 .\"Normally when
@@ -807,7 +783,7 @@
 .\"to enforce this even if it is suppressing
 .\".IR mdadm.conf .
 .\"
->>>>>>> 2b9aa337
+.XX
 
 .SH For assemble:
 
@@ -2057,10 +2033,9 @@
 
 Changing the number of active devices in a RAID5 or RAID6 is much more
 effort.  Every block in the array will need to be read and written
-<<<<<<< HEAD
 back to a new location.  From 2.6.17, the Linux Kernel is able to
-increase the number of devices in a RAID5 safely, including restart
-and interrupted "reshape".  From 2.6.31, the Linux Kernel is able to
+increase the number of devices in a RAID5 safely, including restarting
+an interrupted "reshape".  From 2.6.31, the Linux Kernel is able to
 increase or decrease the number of devices in a RAID5 or RAID6.
 
 When decreasing the number of devices, the size of the array will also
@@ -2072,10 +2047,6 @@
 This is a reversible change which simply makes the end of the array
 inaccessible.  The integrity of any data can then be checked before
 the non-reversible reduction in the number of devices is request.
-=======
-back to a new location.  From 2.6.17, the Linux Kernel is able to do
-this safely, including restarting an interrupted "reshape".
->>>>>>> 2b9aa337
 
 When relocating the first few stripes on a RAID5, it is not possible
 to keep the data on disk completely consistent and crash-proof.  To
