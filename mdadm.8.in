.\" -*- nroff -*-
.\" Copyright Neil Brown and others.
.\"   This program is free software; you can redistribute it and/or modify
.\"   it under the terms of the GNU General Public License as published by
.\"   the Free Software Foundation; either version 2 of the License, or
.\"   (at your option) any later version.
.\" See file COPYING in distribution for details.
.TH MDADM 8 "" v3.1.4
.SH NAME
mdadm \- manage MD devices
.I aka
Linux Software RAID

.SH SYNOPSIS

.BI mdadm " [mode] <raiddevice> [options] <component-devices>"

.SH DESCRIPTION
RAID devices are virtual devices created from two or more
real block devices.  This allows multiple devices (typically disk
drives or partitions thereof) to be combined into a single device to
hold (for example) a single filesystem.
Some RAID levels include redundancy and so can survive some degree of
device failure.

Linux Software RAID devices are implemented through the md (Multiple
Devices) device driver.

Currently, Linux supports
.B LINEAR
md devices,
.B RAID0
(striping),
.B RAID1
(mirroring),
.BR RAID4 ,
.BR RAID5 ,
.BR RAID6 ,
.BR RAID10 ,
.BR MULTIPATH ,
.BR FAULTY ,
and
.BR CONTAINER .

.B MULTIPATH
is not a Software RAID mechanism, but does involve
multiple devices:
each device is a path to one common physical storage device.
New installations should not use md/multipath as it is not well
supported and has no ongoing development.  Use the Device Mapper based
multipath-tools instead.

.B FAULTY
is also not true RAID, and it only involves one device.  It
provides a layer over a true device that can be used to inject faults.

.B CONTAINER
is different again.  A
.B CONTAINER
is a collection of devices that are
managed as a set.  This is similar to the set of devices connected to
a hardware RAID controller.  The set of devices may contain a number
of different RAID arrays each utilising some (or all) of the blocks from a
number of the devices in the set.  For example, two devices in a 5-device set
might form a RAID1 using the whole devices.  The remaining three might
have a RAID5 over the first half of each device, and a RAID0 over the
second half.

With a
.BR CONTAINER ,
there is one set of metadata that describes all of
the arrays in the container.  So when
.I mdadm
creates a
.B CONTAINER
device, the device just represents the metadata.  Other normal arrays (RAID1
etc) can be created inside the container.

.SH MODES
mdadm has several major modes of operation:
.TP
.B Assemble
Assemble the components of a previously created
array into an active array.  Components can be explicitly given
or can be searched for.
.I mdadm
checks that the components
do form a bona fide array, and can, on request, fiddle superblock
information so as to assemble a faulty array.

.TP
.B Build
Build an array that doesn't have per-device metadata (superblocks).  For these
sorts of arrays,
.I mdadm
cannot differentiate between initial creation and subsequent assembly
of an array.  It also cannot perform any checks that appropriate
components have been requested.  Because of this, the
.B Build
mode should only be used together with a complete understanding of
what you are doing.

.TP
.B Create
Create a new array with per-device metadata (superblocks).
Appropriate metadata is written to each device, and then the array
comprising those devices is activated.  A 'resync' process is started
to make sure that the array is consistent (e.g. both sides of a mirror
contain the same data) but the content of the device is left otherwise
untouched.
The array can be used as soon as it has been created.  There is no
need to wait for the initial resync to finish.

.TP
.B "Follow or Monitor"
Monitor one or more md devices and act on any state changes.  This is
only meaningful for RAID1, 4, 5, 6, 10 or multipath arrays, as
only these have interesting state.  RAID0 or Linear never have
missing, spare, or failed drives, so there is nothing to monitor.

.TP
.B "Grow"
Grow (or shrink) an array, or otherwise reshape it in some way.
Currently supported growth options including changing the active size
of component devices and changing the number of active devices in RAID
levels 1/4/5/6, changing the RAID level between 1, 5, and 6, changing
the chunk size and layout for RAID5 and RAID5, as well as adding or
removing a write-intent bitmap.

.TP
.B "Incremental Assembly"
Add a single device to an appropriate array.  If the addition of the
device makes the array runnable, the array will be started.
This provides a convenient interface to a
.I hot-plug
system.  As each device is detected,
.I mdadm
has a chance to include it in some array as appropriate.
Optionally, when the
.I \-\-fail
flag is passed in we will remove the device from any active array
instead of adding it.

If a
.B CONTAINER
is passed to
.I mdadm
in this mode, then any arrays within that container will be assembled
and started.

.TP
.B Manage
This is for doing things to specific components of an array such as
adding new spares and removing faulty devices.

.TP
.B Misc
This is an 'everything else' mode that supports operations on active
arrays, operations on component devices such as erasing old superblocks, and
information gathering operations.
.\"This mode allows operations on independent devices such as examine MD
.\"superblocks, erasing old superblocks and stopping active arrays.

.TP
.B Auto-detect
This mode does not act on a specific device or array, but rather it
requests the Linux Kernel to activate any auto-detected arrays.
.SH OPTIONS

.SH Options for selecting a mode are:

.TP
.BR \-A ", " \-\-assemble
Assemble a pre-existing array.

.TP
.BR \-B ", " \-\-build
Build a legacy array without superblocks.

.TP
.BR \-C ", " \-\-create
Create a new array.

.TP
.BR \-F ", " \-\-follow ", " \-\-monitor
Select
.B Monitor
mode.

.TP
.BR \-G ", " \-\-grow
Change the size or shape of an active array.

.TP
.BR \-I ", " \-\-incremental
Add/remove a single device to/from an appropriate array, and possibly start the array.

.TP
.B \-\-auto-detect
Request that the kernel starts any auto-detected arrays.  This can only
work if
.I md
is compiled into the kernel \(em not if it is a module.
Arrays can be auto-detected by the kernel if all the components are in
primary MS-DOS partitions with partition type
.BR FD ,
and all use v0.90 metadata.
In-kernel autodetect is not recommended for new installations.  Using
.I mdadm
to detect and assemble arrays \(em possibly in an
.I initrd
\(em is substantially more flexible and should be preferred.

.P
If a device is given before any options, or if the first option is
.BR \-\-add ,
.BR \-\-fail ,
or
.BR \-\-remove ,
then the MANAGE mode is assumed.
Anything other than these will cause the
.B Misc
mode to be assumed.

.SH Options that are not mode-specific are:

.TP
.BR \-h ", " \-\-help
Display general help message or, after one of the above options, a
mode-specific help message.

.TP
.B \-\-help\-options
Display more detailed help about command line parsing and some commonly
used options.

.TP
.BR \-V ", " \-\-version
Print version information for mdadm.

.TP
.BR \-v ", " \-\-verbose
Be more verbose about what is happening.  This can be used twice to be
extra-verbose.
The extra verbosity currently only affects
.B \-\-detail \-\-scan
and
.BR "\-\-examine \-\-scan" .

.TP
.BR \-q ", " \-\-quiet
Avoid printing purely informative messages.  With this,
.I mdadm
will be silent unless there is something really important to report.

.TP
.BR \-f ", " \-\-force
Be more forceful about certain operations.  See the various modes for
the exact meaning of this option in different contexts.

.TP
.BR \-c ", " \-\-config=
Specify the config file.  Default is to use
.BR /etc/mdadm.conf ,
or if that is missing then
.BR /etc/mdadm/mdadm.conf .
If the config file given is
.B "partitions"
then nothing will be read, but
.I mdadm
will act as though the config file contained exactly
.B "DEVICE partitions containers"
and will read
.B /proc/partitions
to find a list of devices to scan, and
.B /proc/mdstat
to find a list of containers to examine.
If the word
.B "none"
is given for the config file, then
.I mdadm
will act as though the config file were empty.

.TP
.BR \-s ", " \-\-scan
Scan config file or
.B /proc/mdstat
for missing information.
In general, this option gives
.I mdadm
permission to get any missing information (like component devices,
array devices, array identities, and alert destination) from the
configuration file (see previous option);
one exception is MISC mode when using
.B \-\-detail
or
.B \-\-stop,
in which case
.B \-\-scan
says to get a list of array devices from
.BR /proc/mdstat .

.TP
.BR \-e ", " \-\-metadata=
Declare the style of RAID metadata (superblock) to be used.  The
default is {DEFAULT_METADATA} for
.BR \-\-create ,
and to guess for other operations.
The default can be overridden by setting the
.B metadata
value for the
.B CREATE
keyword in
.BR mdadm.conf .

Options are:
.RS
.ie '{DEFAULT_METADATA}'0.90'
.IP "0, 0.90, default"
.el
.IP "0, 0.90"
..
Use the original 0.90 format superblock.  This format limits arrays to
28 component devices and limits component devices of levels 1 and
greater to 2 terabytes.  It is also possible for there to be confusion
about whether the superblock applies to a whole device or just the
last partition, if that partition starts on a 64K boundary.
.ie '{DEFAULT_METADATA}'0.90'
.IP "1, 1.0, 1.1, 1.2"
.el
.IP "1, 1.0, 1.1, 1.2 default"
..
Use the new version-1 format superblock.  This has fewer restrictions.
It can easily be moved between hosts with different endian-ness, and a
recovery operation can be checkpointed and restarted.  The different
sub-versions store the superblock at different locations on the
device, either at the end (for 1.0), at the start (for 1.1) or 4K from
the start (for 1.2).  "1" is equivalent to "1.0".
'if '{DEFAULT_METADATA}'1.2'  "default" is equivalent to "1.2".
.IP ddf
Use the "Industry Standard" DDF (Disk Data Format) format defined by
SNIA.
When creating a DDF array a
.B CONTAINER
will be created, and normal arrays can be created in that container.
.IP imsm
Use the Intel(R) Matrix Storage Manager metadata format.  This creates a
.B CONTAINER
which is managed in a similar manner to DDF, and is supported by an
option-rom on some platforms:
.IP
.B http://www.intel.com/design/chipsets/matrixstorage_sb.htm
.PP
.RE

.TP
.B \-\-homehost=
This will override any
.B HOMEHOST
setting in the config file and provides the identity of the host which
should be considered the home for any arrays.

When creating an array, the
.B homehost
will be recorded in the metadata.  For version-1 superblocks, it will
be prefixed to the array name.  For version-0.90 superblocks, part of
the SHA1 hash of the hostname will be stored in the later half of the
UUID.

When reporting information about an array, any array which is tagged
for the given homehost will be reported as such.

When using Auto-Assemble, only arrays tagged for the given homehost
will be allowed to use 'local' names (i.e. not ending in '_' followed
by a digit string).  See below under
.BR "Auto Assembly" .

.SH For create, build, or grow:

.TP
.BR \-n ", " \-\-raid\-devices=
Specify the number of active devices in the array.  This, plus the
number of spare devices (see below) must equal the number of
.I component-devices
(including "\fBmissing\fP" devices)
that are listed on the command line for
.BR \-\-create .
Setting a value of 1 is probably
a mistake and so requires that
.B \-\-force
be specified first.  A value of 1 will then be allowed for linear,
multipath, RAID0 and RAID1.  It is never allowed for RAID4, RAID5 or RAID6.
.br
This number can only be changed using
.B \-\-grow
for RAID1, RAID4, RAID5 and RAID6 arrays, and only on kernels which provide
the necessary support.

.TP
.BR \-x ", " \-\-spare\-devices=
Specify the number of spare (eXtra) devices in the initial array.
Spares can also be added
and removed later.  The number of component devices listed
on the command line must equal the number of RAID devices plus the
number of spare devices.

.TP
.BR \-z ", " \-\-size=
Amount (in Kibibytes) of space to use from each drive in RAID levels 1/4/5/6.
This must be a multiple of the chunk size, and must leave about 128Kb
of space at the end of the drive for the RAID superblock.
If this is not specified
(as it normally is not) the smallest drive (or partition) sets the
size, though if there is a variance among the drives of greater than 1%, a warning is
issued.

A suffix of 'M' or 'G' can be given to indicate Megabytes or
Gigabytes respectively.

This value can be set with
.B \-\-grow
for RAID level 1/4/5/6.  If the array was created with a size smaller
than the currently active drives, the extra space can be accessed
using
.BR \-\-grow .
The size can be given as
.B max
which means to choose the largest size that fits on all current drives.

This value can not be used with
.B CONTAINER
metadata such as DDF and IMSM.

.TP
.BR \-Z ", " \-\-array-size=
This is only meaningful with
.B \-\-grow
and its effect is not persistent: when the array is stopped and
restarted the default array size will be restored.

Setting the array-size causes the array to appear smaller to programs
that access the data.  This is particularly needed before reshaping an
array so that it will be smaller.  As the reshape is not reversible,
but setting the size with
.B \-\-array-size
is, it is required that the array size is reduced as appropriate
before the number of devices in the array is reduced.

A suffix of 'M' or 'G' can be given to indicate Megabytes or
Gigabytes respectively.
A value of
.B max
restores the apparent size of the array to be whatever the real
amount of available space is.

.TP
.BR \-c ", " \-\-chunk=
Specify chunk size of kibibytes.  The default when creating an
array is 512KB.  To ensure compatibility with earlier versions, the
default when Building and array with no persistent metadata is 64KB.
This is only meaningful for RAID0, RAID4, RAID5, RAID6, and RAID10.

A suffix of 'M' or 'G' can be given to indicate Megabytes or
Gigabytes respectively.

.TP
.BR \-\-rounding=
Specify rounding factor for a Linear array.  The size of each
component will be rounded down to a multiple of this size.
This is a synonym for
.B \-\-chunk
but highlights the different meaning for Linear as compared to other
RAID levels.  The default is 64K if a kernel earlier than 2.6.16 is in
use, and is 0K (i.e. no rounding) in later kernels.

.TP
.BR \-l ", " \-\-level=
Set RAID level.  When used with
.BR \-\-create ,
options are: linear, raid0, 0, stripe, raid1, 1, mirror, raid4, 4,
raid5, 5, raid6, 6, raid10, 10, multipath, mp, faulty, container.
Obviously some of these are synonymous.

When a
.B CONTAINER
metadata type is requested, only the
.B container
level is permitted, and it does not need to be explicitly given.

When used with
.BR \-\-build ,
only linear, stripe, raid0, 0, raid1, multipath, mp, and faulty are valid.

Can be used with
.B \-\-grow
to change the RAID level in some cases.  See LEVEL CHANGES below.

.TP
.BR \-p ", " \-\-layout=
This option configures the fine details of data layout for RAID5, RAID6,
and RAID10 arrays, and controls the failure modes for
.IR faulty .

The layout of the RAID5 parity block can be one of
.BR left\-asymmetric ,
.BR left\-symmetric ,
.BR right\-asymmetric ,
.BR right\-symmetric ,
.BR la ", " ra ", " ls ", " rs .
The default is
.BR left\-symmetric .

It is also possible to cause RAID5 to use a RAID4-like layout by
choosing
.BR parity\-first ,
or
.BR parity\-last .

Finally for RAID5 there are DDF\-compatible layouts,
.BR ddf\-zero\-restart ,
.BR ddf\-N\-restart ,
and
.BR ddf\-N\-continue .

These same layouts are available for RAID6.  There are also 4 layouts
that will provide an intermediate stage for converting between RAID5
and RAID6.  These provide a layout which is identical to the
corresponding RAID5 layout on the first N\-1 devices, and has the 'Q'
syndrome (the second 'parity' block used by RAID6) on the last device.
These layouts are:
.BR left\-symmetric\-6 ,
.BR right\-symmetric\-6 ,
.BR left\-asymmetric\-6 ,
.BR right\-asymmetric\-6 ,
and
.BR parity\-first\-6 .

When setting the failure mode for level
.I faulty,
the options are:
.BR write\-transient ", " wt ,
.BR read\-transient ", " rt ,
.BR write\-persistent ", " wp ,
.BR read\-persistent ", " rp ,
.BR write\-all ,
.BR read\-fixable ", " rf ,
.BR clear ", " flush ", " none .

Each failure mode can be followed by a number, which is used as a period
between fault generation.  Without a number, the fault is generated
once on the first relevant request.  With a number, the fault will be
generated after that many requests, and will continue to be generated
every time the period elapses.

Multiple failure modes can be current simultaneously by using the
.B \-\-grow
option to set subsequent failure modes.

"clear" or "none" will remove any pending or periodic failure modes,
and "flush" will clear any persistent faults.

Finally, the layout options for RAID10 are one of 'n', 'o' or 'f' followed
by a small number.  The default is 'n2'.  The supported options are:

.I 'n'
signals 'near' copies.  Multiple copies of one data block are at
similar offsets in different devices.

.I 'o'
signals 'offset' copies.  Rather than the chunks being duplicated
within a stripe, whole stripes are duplicated but are rotated by one
device so duplicate blocks are on different devices.  Thus subsequent
copies of a block are in the next drive, and are one chunk further
down.

.I 'f'
signals 'far' copies
(multiple copies have very different offsets).
See md(4) for more detail about 'near', 'offset', and 'far'.

The number is the number of copies of each datablock.  2 is normal, 3
can be useful.  This number can be at most equal to the number of
devices in the array.  It does not need to divide evenly into that
number (e.g. it is perfectly legal to have an 'n2' layout for an array
with an odd number of devices).

When an array is converted between RAID5 and RAID6 an intermediate
RAID6 layout is used in which the second parity block (Q) is always on
the last device.  To convert a RAID5 to RAID6 and leave it in this new
layout (which does not require re-striping) use
.BR \-\-layout=preserve .
This will try to avoid any restriping.

The converse of this is
.B \-\-layout=normalise
which will change a non-standard RAID6 layout into a more standard
arrangement.

.TP
.BR \-\-parity=
same as
.B \-\-layout
(thus explaining the p of
.BR \-p ).

.TP
.BR \-b ", " \-\-bitmap=
Specify a file to store a write-intent bitmap in.  The file should not
exist unless
.B \-\-force
is also given.  The same file should be provided
when assembling the array.  If the word
.B "internal"
is given, then the bitmap is stored with the metadata on the array,
and so is replicated on all devices.  If the word
.B "none"
is given with
.B \-\-grow
mode, then any bitmap that is present is removed.

To help catch typing errors, the filename must contain at least one
slash ('/') if it is a real file (not 'internal' or 'none').

Note: external bitmaps are only known to work on ext2 and ext3.
Storing bitmap files on other filesystems may result in serious problems.

.TP
.BR \-\-bitmap\-chunk=
Set the chunksize of the bitmap.  Each bit corresponds to that many
Kilobytes of storage.
When using a file based bitmap, the default is to use the smallest
size that is at-least 4 and requires no more than 2^21 chunks.
When using an
.B internal
bitmap, the chunksize defaults to 64Meg, or larger if necessary to
fit the bitmap into the available space.

A suffix of 'M' or 'G' can be given to indicate Megabytes or
Gigabytes respectively.

.TP
.BR \-W ", " \-\-write\-mostly
subsequent devices listed in a
.BR \-\-build ,
.BR \-\-create ,
or
.B \-\-add
command will be flagged as 'write-mostly'.  This is valid for RAID1
only and means that the 'md' driver will avoid reading from these
devices if at all possible.  This can be useful if mirroring over a
slow link.

.TP
.BR \-\-write\-behind=
Specify that write-behind mode should be enabled (valid for RAID1
only).  If an argument is specified, it will set the maximum number
of outstanding writes allowed.  The default value is 256.
A write-intent bitmap is required in order to use write-behind
mode, and write-behind is only attempted on drives marked as
.IR write-mostly .

.TP
.BR \-\-assume\-clean
Tell
.I mdadm
that the array pre-existed and is known to be clean.  It can be useful
when trying to recover from a major failure as you can be sure that no
data will be affected unless you actually write to the array.  It can
also be used when creating a RAID1 or RAID10 if you want to avoid the
initial resync, however this practice \(em while normally safe \(em is not
recommended.  Use this only if you really know what you are doing.
.IP
When the devices that will be part of a new array were filled
with zeros before creation the operator knows the array is
actually clean. If that is the case, such as after running
badblocks, this argument can be used to tell mdadm the
facts the operator knows.

.TP
.BR \-\-backup\-file=
This is needed when
.B \-\-grow
is used to increase the number of raid-devices in a RAID5 or RAID6 if
there are no spare devices available, or to shrink, change RAID level
or layout.  See the GROW MODE section below on RAID\-DEVICES CHANGES.
The file must be stored on a separate device, not on the RAID array
being reshaped.

.TP
.BR \-N ", " \-\-name=
Set a
.B name
for the array.  This is currently only effective when creating an
array with a version-1 superblock, or an array in a DDF container.
The name is a simple textual string that can be used to identify array
components when assembling.  If name is needed but not specified, it
is taken from the basename of the device that is being created.
e.g. when creating
.I /dev/md/home
the
.B name
will default to
.IR home .

.TP
.BR \-R ", " \-\-run
Insist that
.I mdadm
run the array, even if some of the components
appear to be active in another array or filesystem.  Normally
.I mdadm
will ask for confirmation before including such components in an
array.  This option causes that question to be suppressed.

.TP
.BR \-f ", " \-\-force
Insist that
.I mdadm
accept the geometry and layout specified without question.  Normally
.I mdadm
will not allow creation of an array with only one device, and will try
to create a RAID5 array with one missing drive (as this makes the
initial resync work faster).  With
.BR \-\-force ,
.I mdadm
will not try to be so clever.

.TP
.BR \-a ", " "\-\-auto{=yes,md,mdp,part,p}{NN}"
Instruct mdadm how to create the device file if needed, possibly allocating
an unused minor number.  "md" causes a non-partitionable array
to be used (though since Linux 2.6.28, these array devices are in fact
partitionable).  "mdp", "part" or "p" causes a partitionable array (2.6 and
later) to be used.  "yes" requires the named md device to have
a 'standard' format, and the type and minor number will be determined
from this.  With mdadm 3.0, device creation is normally left up to
.I udev
so this option is unlikely to be needed.
See DEVICE NAMES below.

The argument can also come immediately after
"\-a".  e.g. "\-ap".

If
.B \-\-auto
is not given on the command line or in the config file, then
the default will be
.BR \-\-auto=yes .

If
.B \-\-scan
is also given, then any
.I auto=
entries in the config file will override the
.B \-\-auto
instruction given on the command line.

For partitionable arrays,
.I mdadm
will create the device file for the whole array and for the first 4
partitions.  A different number of partitions can be specified at the
end of this option (e.g.
.BR \-\-auto=p7 ).
If the device name ends with a digit, the partition names add a 'p',
and a number, e.g.
.IR /dev/md/home1p3 .
If there is no trailing digit, then the partition names just have a
number added, e.g.
.IR /dev/md/scratch3 .

If the md device name is in a 'standard' format as described in DEVICE
NAMES, then it will be created, if necessary, with the appropriate
device number based on that name.  If the device name is not in one of these
formats, then a unused device number will be allocated.  The device
number will be considered unused if there is no active array for that
number, and there is no entry in /dev for that number and with a
non-standard name.  Names that are not in 'standard' format are only
allowed in "/dev/md/".

.ig XX
.\".TP
.\".BR \-\-symlink = no
.\"Normally when
.\".B \-\-auto
.\"causes
.\".I mdadm
.\"to create devices in
.\".B /dev/md/
.\"it will also create symlinks from
.\".B /dev/
.\"with names starting with
.\".B md
.\"or
.\".BR md_ .
.\"Use
.\".B \-\-symlink=no
.\"to suppress this, or
.\".B \-\-symlink=yes
.\"to enforce this even if it is suppressing
.\".IR mdadm.conf .
.\"
.XX

.SH For assemble:

.TP
.BR \-u ", " \-\-uuid=
uuid of array to assemble.  Devices which don't have this uuid are
excluded

.TP
.BR \-m ", " \-\-super\-minor=
Minor number of device that array was created for.  Devices which
don't have this minor number are excluded.  If you create an array as
/dev/md1, then all superblocks will contain the minor number 1, even if
the array is later assembled as /dev/md2.

Giving the literal word "dev" for
.B \-\-super\-minor
will cause
.I mdadm
to use the minor number of the md device that is being assembled.
e.g. when assembling
.BR /dev/md0 ,
.B \-\-super\-minor=dev
will look for super blocks with a minor number of 0.

.B \-\-super\-minor
is only relevant for v0.90 metadata, and should not normally be used.
Using
.B \-\-uuid
is much safer.

.TP
.BR \-N ", " \-\-name=
Specify the name of the array to assemble.  This must be the name
that was specified when creating the array.  It must either match
the name stored in the superblock exactly, or it must match
with the current
.I homehost
prefixed to the start of the given name.

.TP
.BR \-f ", " \-\-force
Assemble the array even if the metadata on some devices appears to be
out-of-date.  If
.I mdadm
cannot find enough working devices to start the array, but can find
some devices that are recorded as having failed, then it will mark
those devices as working so that the array can be started.
An array which requires
.B \-\-force
to be started may contain data corruption.  Use it carefully.

.TP
.BR \-R ", " \-\-run
Attempt to start the array even if fewer drives were given than were
present last time the array was active.  Normally if not all the
expected drives are found and
.B \-\-scan
is not used, then the array will be assembled but not started.
With
.B \-\-run
an attempt will be made to start it anyway.

.TP
.B \-\-no\-degraded
This is the reverse of
.B \-\-run
in that it inhibits the startup of array unless all expected drives
are present.  This is only needed with
.B \-\-scan,
and can be used if the physical connections to devices are
not as reliable as you would like.

.TP
.BR \-a ", " "\-\-auto{=no,yes,md,mdp,part}"
See this option under Create and Build options.

.TP
.BR \-b ", " \-\-bitmap=
Specify the bitmap file that was given when the array was created.  If
an array has an
.B internal
bitmap, there is no need to specify this when assembling the array.

.TP
.BR \-\-backup\-file=
If
.B \-\-backup\-file
<<<<<<< HEAD
was used while reshaping an array (e.g. changing number of devices or
chunk size) and the system crashed during the critical section, then the same
=======
was used when requesting a grow, shrink, RAID level change or other
reshape, and the system crashed during the critical section, then the
same
>>>>>>> cd19c0cf
.B \-\-backup\-file
must be presented to
.B \-\-assemble
to allow possibly corrupted data to be restored, and the reshape
to be completed.

.TP
.BR \-\-invalid\-backup
If the file needed for the above option is not available for any
reason an empty file can be given together with this option to
indicate that the backup file is invalid.  In this case the data that
was being rearranged at the time of the crash could be irrecoverably
lost, but the rest of the array may still be recoverable.  This option
should only be used as a last resort if there is no way to recover the
backup file.


.TP
.BR \-U ", " \-\-update=
Update the superblock on each device while assembling the array.  The
argument given to this flag can be one of
.BR sparc2.2 ,
.BR summaries ,
.BR uuid ,
.BR name ,
.BR homehost ,
.BR resync ,
.BR byteorder ,
.BR devicesize ,
.BR no\-bitmap ,
or
.BR super\-minor .

The
.B sparc2.2
option will adjust the superblock of an array what was created on a Sparc
machine running a patched 2.2 Linux kernel.  This kernel got the
alignment of part of the superblock wrong.  You can use the
.B "\-\-examine \-\-sparc2.2"
option to
.I mdadm
to see what effect this would have.

The
.B super\-minor
option will update the
.B "preferred minor"
field on each superblock to match the minor number of the array being
assembled.
This can be useful if
.B \-\-examine
reports a different "Preferred Minor" to
.BR \-\-detail .
In some cases this update will be performed automatically
by the kernel driver.  In particular the update happens automatically
at the first write to an array with redundancy (RAID level 1 or
greater) on a 2.6 (or later) kernel.

The
.B uuid
option will change the uuid of the array.  If a UUID is given with the
.B \-\-uuid
option that UUID will be used as a new UUID and will
.B NOT
be used to help identify the devices in the array.
If no
.B \-\-uuid
is given, a random UUID is chosen.

The
.B name
option will change the
.I name
of the array as stored in the superblock.  This is only supported for
version-1 superblocks.

The
.B homehost
option will change the
.I homehost
as recorded in the superblock.  For version-0 superblocks, this is the
same as updating the UUID.
For version-1 superblocks, this involves updating the name.

The
.B resync
option will cause the array to be marked
.I dirty
meaning that any redundancy in the array (e.g. parity for RAID5,
copies for RAID1) may be incorrect.  This will cause the RAID system
to perform a "resync" pass to make sure that all redundant information
is correct.

The
.B byteorder
option allows arrays to be moved between machines with different
byte-order.
When assembling such an array for the first time after a move, giving
.B "\-\-update=byteorder"
will cause
.I mdadm
to expect superblocks to have their byteorder reversed, and will
correct that order before assembling the array.  This is only valid
with original (Version 0.90) superblocks.

The
.B summaries
option will correct the summaries in the superblock.  That is the
counts of total, working, active, failed, and spare devices.

The
.B devicesize
option will rarely be of use.  It applies to version 1.1 and 1.2 metadata
only (where the metadata is at the start of the device) and is only
useful when the component device has changed size (typically become
larger).  The version 1 metadata records the amount of the device that
can be used to store data, so if a device in a version 1.1 or 1.2
array becomes larger, the metadata will still be visible, but the
extra space will not.  In this case it might be useful to assemble the
array with
.BR \-\-update=devicesize .
This will cause
.I mdadm
to determine the maximum usable amount of space on each device and
update the relevant field in the metadata.

The
.B no\-bitmap
option can be used when an array has an internal bitmap which is
corrupt in some way so that assembling the array normally fails.  It
will cause any internal bitmap to be ignored.

.ig
.TP
.B \-\-auto\-update\-homehost
This flag is only meaningful with auto-assembly (see discussion below).
In that situation, if no suitable arrays are found for this homehost,
.I mdadm
will rescan for any arrays at all and will assemble them and update the
homehost to match the current host.
..

.SH For Manage mode:

.TP
.BR \-t ", " \-\-test
Unless a more serious error occurred,
.I mdadm
will exit with a status of 2 if no changes were made to the array and
0 if at least one change was made.
This can be useful when an indirect specifier such as
.BR missing ,
.B detached
or
.B faulty
is used in requesting an operation on the array.
.B \-\-test
will report failure if these specifiers didn't find any match.

.TP
.BR \-a ", " \-\-add
hot-add listed devices.
If a device appears to have recently been part of the array
(possibly it failed or was removed) the device is re-added as describe
in the next point.
If that fails or the device was never part of the array, the device is
added as a hot-spare.
If the array is degraded, it will immediately start to rebuild data
onto that spare.

Note that this and the following options are only meaningful on array
with redundancy.  They don't apply to RAID0 or Linear.

.TP
.BR \-\-re\-add
re\-add a device that was previous removed from an array.
If the metadata on the device reports that it is a member of the
array, and the slot that it used is still vacant, then the device will
be added back to the array in the same position.  This will normally
cause the data for that device to be recovered.  However based on the
event count on the device, the recovery may only require sections that
are flagged a write-intent bitmap to be recovered or may not require
any recovery at all.

When used on an array that has no metadata (i.e. it was built with
.BR \-\-build)
it will be assumed that bitmap-based recovery is enough to make the
device fully consistent with the array.

If the device name given is
.B missing
then mdadm will try to find any device that looks like it should be
part of the array but isn't and will try to re\-add all such devices.

.TP
.BR \-r ", " \-\-remove
remove listed devices.  They must not be active.  i.e. they should
be failed or spare devices.  As well as the name of a device file
(e.g.
.BR /dev/sda1 )
the words
.B failed
and
.B detached
can be given to
.BR \-\-remove .
The first causes all failed device to be removed.  The second causes
any device which is no longer connected to the system (i.e an 'open'
returns
.BR ENXIO )
to be removed.  This will only succeed for devices that are spares or
have already been marked as failed.

.TP
.BR \-f ", " \-\-fail
mark listed devices as faulty.
As well as the name of a device file, the word
.B detached
can be given.  This will cause any device that has been detached from
the system to be marked as failed.  It can then be removed.

.TP
.BR \-\-set\-faulty
same as
.BR \-\-fail .

.TP
.BR \-\-write\-mostly
Subsequent devices that are added or re\-added will have the 'write-mostly'
flag set.  This is only valid for RAID1 and means that the 'md' driver
will avoid reading from these devices if possible.
.TP
.BR \-\-readwrite
Subsequent devices that are added or re\-added will have the 'write-mostly'
flag cleared.

.P
Each of these options requires that the first device listed is the array
to be acted upon, and the remainder are component devices to be added,
removed, marked as faulty, etc.  Several different operations can be
specified for different devices, e.g.
.in +5
mdadm /dev/md0 \-\-add /dev/sda1 \-\-fail /dev/sdb1 \-\-remove /dev/sdb1
.in -5
Each operation applies to all devices listed until the next
operation.

If an array is using a write-intent bitmap, then devices which have
been removed can be re\-added in a way that avoids a full
reconstruction but instead just updates the blocks that have changed
since the device was removed.  For arrays with persistent metadata
(superblocks) this is done automatically.  For arrays created with
.B \-\-build
mdadm needs to be told that this device we removed recently with
.BR \-\-re\-add .

Devices can only be removed from an array if they are not in active
use, i.e. that must be spares or failed devices.  To remove an active
device, it must first be marked as
.B faulty.

.SH For Misc mode:

.TP
.BR \-Q ", " \-\-query
Examine a device to see
(1) if it is an md device and (2) if it is a component of an md
array.
Information about what is discovered is presented.

.TP
.BR \-D ", " \-\-detail
Print details of one or more md devices.

.TP
.BR \-\-detail\-platform
Print details of the platform's RAID capabilities (firmware / hardware
topology) for a given metadata format.

.TP
.BR \-Y ", " \-\-export
When used with
.B \-\-detail
or
.BR \-\-examine ,
output will be formatted as
.B key=value
pairs for easy import into the environment.

.TP
.BR \-E ", " \-\-examine
Print contents of the metadata stored on the named device(s).
Note the contrast between
.B \-\-examine
and
.BR \-\-detail .
.B \-\-examine
applies to devices which are components of an array, while
.B \-\-detail
applies to a whole array which is currently active.
.TP
.B \-\-sparc2.2
If an array was created on a SPARC machine with a 2.2 Linux kernel
patched with RAID support, the superblock will have been created
incorrectly, or at least incompatibly with 2.4 and later kernels.
Using the
.B \-\-sparc2.2
flag with
.B \-\-examine
will fix the superblock before displaying it.  If this appears to do
the right thing, then the array can be successfully assembled using
.BR "\-\-assemble \-\-update=sparc2.2" .

.TP
.BR \-X ", " \-\-examine\-bitmap
Report information about a bitmap file.
The argument is either an external bitmap file or an array component
in case of an internal bitmap.  Note that running this on an array
device (e.g.
.BR /dev/md0 )
does not report the bitmap for that array.

.TP
.BR \-R ", " \-\-run
start a partially assembled array.  If
.B \-\-assemble
did not find enough devices to fully start the array, it might leaving
it partially assembled.  If you wish, you can then use
.B \-\-run
to start the array in degraded mode.

.TP
.BR \-S ", " \-\-stop
deactivate array, releasing all resources.

.TP
.BR \-o ", " \-\-readonly
mark array as readonly.

.TP
.BR \-w ", " \-\-readwrite
mark array as readwrite.

.TP
.B \-\-zero\-superblock
If the device contains a valid md superblock, the block is
overwritten with zeros.  With
.B \-\-force
the block where the superblock would be is overwritten even if it
doesn't appear to be valid.

.TP
.B \-\-kill\-subarray=
If the device is a container and the argument to \-\-kill\-subarray
specifies an inactive subarray in the container, then the subarray is
deleted.  Deleting all subarrays will leave an 'empty-container' or
spare superblock on the drives.  See \-\-zero\-superblock for completely
removing a superblock.  Note that some formats depend on the subarray
index for generating a UUID, this command will fail if it would change
the UUID of an active subarray.

.TP
.B \-\-update\-subarray=
If the device is a container and the argument to \-\-update\-subarray
specifies a subarray in the container, then attempt to update the given
superblock field in the subarray. See below in
.B MISC MODE
for details.

.TP
.BR \-t ", " \-\-test
When used with
.BR \-\-detail ,
the exit status of
.I mdadm
is set to reflect the status of the device.  See below in
.B MISC MODE
for details.

.TP
.BR \-W ", " \-\-wait
For each md device given, wait for any resync, recovery, or reshape
activity to finish before returning.
.I mdadm
will return with success if it actually waited for every device
listed, otherwise it will return failure.

.TP
.BR \-\-wait\-clean
For each md device given, or each device in /proc/mdstat if
.B \-\-scan
is given, arrange for the array to be marked clean as soon as possible.
.I mdadm
will return with success if the array uses external metadata and we
successfully waited.  For native arrays this returns immediately as the
kernel handles dirty-clean transitions at shutdown.  No action is taken
if safe-mode handling is disabled.

.SH For Incremental Assembly mode:
.TP
.BR \-\-rebuild\-map ", " \-r
Rebuild the map file
.RB ( /var/run/mdadm/map )
that
.I mdadm
uses to help track which arrays are currently being assembled.

.TP
.BR \-\-run ", " \-R
Run any array assembled as soon as a minimal number of devices are
available, rather than waiting until all expected devices are present.

.TP
.BR \-\-scan ", " \-s
Only meaningful with
.B \-R
this will scan the
.B map
file for arrays that are being incrementally assembled and will try to
start any that are not already started.  If any such array is listed
in
.B mdadm.conf
as requiring an external bitmap, that bitmap will be attached first.

.TP
.BR \-\-fail ", " \-f
This allows the hot-plug system to remove devices that have fully disappeared
from the kernel.  It will first fail and then remove the device from any
array it belongs to.
The device name given should be a kernel device name such as "sda",
not a name in
.IR /dev .

.SH For Monitor mode:
.TP
.BR \-m ", " \-\-mail
Give a mail address to send alerts to.

.TP
.BR \-p ", " \-\-program ", " \-\-alert
Give a program to be run whenever an event is detected.

.TP
.BR \-y ", " \-\-syslog
Cause all events to be reported through 'syslog'.  The messages have
facility of 'daemon' and varying priorities.

.TP
.BR \-d ", " \-\-delay
Give a delay in seconds.
.I mdadm
polls the md arrays and then waits this many seconds before polling
again.  The default is 60 seconds.  Since 2.6.16, there is no need to
reduce this as the kernel alerts
.I mdadm
immediately when there is any change.

.TP
.BR \-r ", " \-\-increment
Give a percentage increment.
.I mdadm
will generate RebuildNN events with the given percentage increment.

.TP
.BR \-f ", " \-\-daemonise
Tell
.I mdadm
to run as a background daemon if it decides to monitor anything.  This
causes it to fork and run in the child, and to disconnect from the
terminal.  The process id of the child is written to stdout.
This is useful with
.B \-\-scan
which will only continue monitoring if a mail address or alert program
is found in the config file.

.TP
.BR \-i ", " \-\-pid\-file
When
.I mdadm
is running in daemon mode, write the pid of the daemon process to
the specified file, instead of printing it on standard output.

.TP
.BR \-1 ", " \-\-oneshot
Check arrays only once.  This will generate
.B NewArray
events and more significantly
.B DegradedArray
and
.B SparesMissing
events.  Running
.in +5
.B "   mdadm \-\-monitor \-\-scan \-1"
.in -5
from a cron script will ensure regular notification of any degraded arrays.

.TP
.BR \-t ", " \-\-test
Generate a
.B TestMessage
alert for every array found at startup.  This alert gets mailed and
passed to the alert program.  This can be used for testing that alert
message do get through successfully.

.SH ASSEMBLE MODE

.HP 12
Usage:
.B mdadm \-\-assemble
.I md-device options-and-component-devices...
.HP 12
Usage:
.B mdadm \-\-assemble \-\-scan
.I md-devices-and-options...
.HP 12
Usage:
.B mdadm \-\-assemble \-\-scan
.I options...

.PP
This usage assembles one or more RAID arrays from pre-existing components.
For each array, mdadm needs to know the md device, the identity of the
array, and a number of component-devices.  These can be found in a number of ways.

In the first usage example (without the
.BR \-\-scan )
the first device given is the md device.
In the second usage example, all devices listed are treated as md
devices and assembly is attempted.
In the third (where no devices are listed) all md devices that are
listed in the configuration file are assembled.  If not arrays are
described by the configuration file, then any arrays that
can be found on unused devices will be assembled.

If precisely one device is listed, but
.B \-\-scan
is not given, then
.I mdadm
acts as though
.B \-\-scan
was given and identity information is extracted from the configuration file.

The identity can be given with the
.B \-\-uuid
option, the
.B \-\-name
option, or the
.B \-\-super\-minor
option, will be taken from the md-device record in the config file, or
will be taken from the super block of the first component-device
listed on the command line.

Devices can be given on the
.B \-\-assemble
command line or in the config file.  Only devices which have an md
superblock which contains the right identity will be considered for
any array.

The config file is only used if explicitly named with
.B \-\-config
or requested with (a possibly implicit)
.BR \-\-scan .
In the later case,
.B /etc/mdadm.conf
or
.B /etc/mdadm/mdadm.conf
is used.

If
.B \-\-scan
is not given, then the config file will only be used to find the
identity of md arrays.

Normally the array will be started after it is assembled.  However if
.B \-\-scan
is not given and not all expected drives were listed, then the array
is not started (to guard against usage errors).  To insist that the
array be started in this case (as may work for RAID1, 4, 5, 6, or 10),
give the
.B \-\-run
flag.

If
.I udev
is active,
.I mdadm
does not create any entries in
.B /dev
but leaves that to
.IR udev .
It does record information in
.B /var/run/mdadm/map
which will allow
.I udev
to choose the correct name.

If
.I mdadm
detects that udev is not configured, it will create the devices in
.B /dev
itself.

In Linux kernels prior to version 2.6.28 there were two distinctly
different types of md devices that could be created: one that could be
partitioned using standard partitioning tools and one that could not.
Since 2.6.28 that distinction is no longer relevant as both type of
devices can be partitioned.
.I mdadm
will normally create the type that originally could not be partitioned
as it has a well defined major number (9).

Prior to 2.6.28, it is important that mdadm chooses the correct type
of array device to use.  This can be controlled with the
.B \-\-auto
option.  In particular, a value of "mdp" or "part" or "p" tells mdadm
to use a partitionable device rather than the default.

In the no-udev case, the value given to
.B \-\-auto
can be suffixed by a number.  This tells
.I mdadm
to create that number of partition devices rather than the default of 4.

The value given to
.B \-\-auto
can also be given in the configuration file as a word starting
.B auto=
on the ARRAY line for the relevant array.

.SS Auto Assembly
When
.B \-\-assemble
is used with
.B \-\-scan
and no devices are listed,
.I mdadm
will first attempt to assemble all the arrays listed in the config
file.

In no array at listed in the config (other than those marked
.BR <ignore> )
it will look through the available devices for possible arrays and
will try to assemble anything that it finds.  Arrays which are tagged
as belonging to the given homehost will be assembled and started
normally.  Arrays which do not obviously belong to this host are given
names that are expected not to conflict with anything local, and are
started "read-auto" so that nothing is written to any device until the
array is written to. i.e.  automatic resync etc is delayed.

If
.I mdadm
finds a consistent set of devices that look like they should comprise
an array, and if the superblock is tagged as belonging to the given
home host, it will automatically choose a device name and try to
assemble the array.  If the array uses version-0.90 metadata, then the
.B minor
number as recorded in the superblock is used to create a name in
.B /dev/md/
so for example
.BR /dev/md/3 .
If the array uses version-1 metadata, then the
.B name
from the superblock is used to similarly create a name in
.B /dev/md/
(the name will have any 'host' prefix stripped first).

This behaviour can be modified by the
.I AUTO
line in the
.I mdadm.conf
configuration file.  This line can indicate that specific metadata
type should, or should not, be automatically assembled.  If an array
is found which is not listed in
.I mdadm.conf
and has a metadata format that is denied by the
.I AUTO
line, then it will not be assembled.
The
.I AUTO
line can also request that all arrays identified as being for this
homehost should be assembled regardless of their metadata type.
See
.IR mdadm.conf (5)
for further details.

.ig
If
.I mdadm
cannot find any array for the given host at all, and if
.B \-\-auto\-update\-homehost
is given, then
.I mdadm
will search again for any array (not just an array created for this
host) and will assemble each assuming
.BR \-\-update=homehost .
This will change the host tag in the superblock so that on the next run,
these arrays will be found without the second pass.  The intention of
this feature is to support transitioning a set of md arrays to using
homehost tagging.

The reason for requiring arrays to be tagged with the homehost for
auto assembly is to guard against problems that can arise when moving
devices from one host to another.
..

.SH BUILD MODE

.HP 12
Usage:
.B mdadm \-\-build
.I md-device
.BI \-\-chunk= X
.BI \-\-level= Y
.BI \-\-raid\-devices= Z
.I devices

.PP
This usage is similar to
.BR \-\-create .
The difference is that it creates an array without a superblock.  With
these arrays there is no difference between initially creating the array and
subsequently assembling the array, except that hopefully there is useful
data there in the second case.

The level may raid0, linear, raid1, raid10, multipath, or faulty, or
one of their synonyms.  All devices must be listed and the array will
be started once complete.  It will often be appropriate to use
.B \-\-assume\-clean
with levels raid1 or raid10.

.SH CREATE MODE

.HP 12
Usage:
.B mdadm \-\-create
.I md-device
.BI \-\-chunk= X
.BI \-\-level= Y
.br
.BI \-\-raid\-devices= Z
.I devices

.PP
This usage will initialise a new md array, associate some devices with
it, and activate the array.

The named device will normally not exist when
.I "mdadm \-\-create"
is run, but will be created by
.I udev
once the array becomes active.

As devices are added, they are checked to see if they contain RAID
superblocks or filesystems.  They are also checked to see if the variance in
device size exceeds 1%.

If any discrepancy is found, the array will not automatically be run, though
the presence of a
.B \-\-run
can override this caution.

To create a "degraded" array in which some devices are missing, simply
give the word "\fBmissing\fP"
in place of a device name.  This will cause
.I mdadm
to leave the corresponding slot in the array empty.
For a RAID4 or RAID5 array at most one slot can be
"\fBmissing\fP"; for a RAID6 array at most two slots.
For a RAID1 array, only one real device needs to be given.  All of the
others can be
"\fBmissing\fP".

When creating a RAID5 array,
.I mdadm
will automatically create a degraded array with an extra spare drive.
This is because building the spare into a degraded array is in general
faster than resyncing the parity on a non-degraded, but not clean,
array.  This feature can be overridden with the
.B \-\-force
option.

When creating an array with version-1 metadata a name for the array is
required.
If this is not given with the
.B \-\-name
option,
.I mdadm
will choose a name based on the last component of the name of the
device being created.  So if
.B /dev/md3
is being created, then the name
.B 3
will be chosen.
If
.B /dev/md/home
is being created, then the name
.B home
will be used.

When creating a partition based array, using
.I mdadm
with version-1.x metadata, the partition type should be set to
.B 0xDA
(non fs-data).  This type selection allows for greater precision since
using any other [RAID auto-detect (0xFD) or a GNU/Linux partition (0x83)],
might create problems in the event of array recovery through a live cdrom.

A new array will normally get a randomly assigned 128bit UUID which is
very likely to be unique.  If you have a specific need, you can choose
a UUID for the array by giving the
.B \-\-uuid=
option.  Be warned that creating two arrays with the same UUID is a
recipe for disaster.  Also, using
.B \-\-uuid=
when creating a v0.90 array will silently override any
.B \-\-homehost=
setting.
.\"If the
.\".B \-\-size
.\"option is given, it is not necessary to list any component-devices in this command.
.\"They can be added later, before a
.\".B \-\-run.
.\"If no
.\".B \-\-size
.\"is given, the apparent size of the smallest drive given is used.

When creating an array within a
.B CONTAINER
.I mdadm
can be given either the list of devices to use, or simply the name of
the container.  The former case gives control over which devices in
the container will be used for the array.  The latter case allows
.I mdadm
to automatically choose which devices to use based on how much spare
space is available.

The General Management options that are valid with
.B \-\-create
are:
.TP
.B \-\-run
insist on running the array even if some devices look like they might
be in use.

.TP
.B \-\-readonly
start the array readonly \(em not supported yet.

.SH MANAGE MODE
.HP 12
Usage:
.B mdadm
.I device
.I options... devices...
.PP

This usage will allow individual devices in an array to be failed,
removed or added.  It is possible to perform multiple operations with
on command.  For example:
.br
.B "  mdadm /dev/md0 \-f /dev/hda1 \-r /dev/hda1 \-a /dev/hda1"
.br
will firstly mark
.B /dev/hda1
as faulty in
.B /dev/md0
and will then remove it from the array and finally add it back
in as a spare.  However only one md array can be affected by a single
command.

When a device is added to an active array, mdadm checks to see if it
has metadata on it which suggests that it was recently a member of the
array.  If it does, it tries to "re\-add" the device.  If there have
been no changes since the device was removed, or if the array has a
write-intent bitmap which has recorded whatever changes there were,
then the device will immediately become a full member of the array and
those differences recorded in the bitmap will be resolved.

.SH MISC MODE
.HP 12
Usage:
.B mdadm
.I options ...
.I devices ...
.PP

MISC mode includes a number of distinct operations that
operate on distinct devices.  The operations are:
.TP
.B \-\-query
The device is examined to see if it is
(1) an active md array, or
(2) a component of an md array.
The information discovered is reported.

.TP
.B \-\-detail
The device should be an active md device.
.B mdadm
will display a detailed description of the array.
.B \-\-brief
or
.B \-\-scan
will cause the output to be less detailed and the format to be
suitable for inclusion in
.BR /etc/mdadm.conf .
The exit status of
.I mdadm
will normally be 0 unless
.I mdadm
failed to get useful information about the device(s); however, if the
.B \-\-test
option is given, then the exit status will be:
.RS
.TP
0
The array is functioning normally.
.TP
1
The array has at least one failed device.
.TP
2
The array has multiple failed devices such that it is unusable.
.TP
4
There was an error while trying to get information about the device.
.RE

.TP
.B \-\-detail\-platform
Print detail of the platform's RAID capabilities (firmware / hardware
topology).  If the metadata is specified with
.B \-e
or
.B \-\-metadata=
then the return status will be:
.RS
.TP
0
metadata successfully enumerated its platform components on this system
.TP
1
metadata is platform independent
.TP
2
metadata failed to find its platform components on this system
.RE

.TP
.B \-\-update\-subarray=
If the device is a container and the argument to \-\-update\-subarray
specifies a subarray in the container, then attempt to update the given
superblock field in the subarray.  Similar to updating an array in
"assemble" mode, the field to update is selected by
.B \-U
or
.B \-\-update=
option.  Currently only
.B name
is supported.

The 
.B name
option updates the subarray name in the metadata, it may not affect the
device node name or the device node symlink until the subarray is
re\-assembled.  If updating 
.B name
would change the UUID of an active subarray this operation is blocked,
and the command will end in an error.

.TP
.B \-\-examine
The device should be a component of an md array.
.I mdadm
will read the md superblock of the device and display the contents.
If
.B \-\-brief
or
.B \-\-scan
is given, then multiple devices that are components of the one array
are grouped together and reported in a single entry suitable
for inclusion in
.BR /etc/mdadm.conf .

Having
.B \-\-scan
without listing any devices will cause all devices listed in the
config file to be examined.

.TP
.B \-\-stop
The devices should be active md arrays which will be deactivated, as
long as they are not currently in use.

.TP
.B \-\-run
This will fully activate a partially assembled md array.

.TP
.B \-\-readonly
This will mark an active array as read-only, providing that it is
not currently being used.

.TP
.B \-\-readwrite
This will change a
.B readonly
array back to being read/write.

.TP
.B \-\-scan
For all operations except
.BR \-\-examine ,
.B \-\-scan
will cause the operation to be applied to all arrays listed in
.BR /proc/mdstat .
For
.BR \-\-examine,
.B \-\-scan
causes all devices listed in the config file to be examined.

.TP
.BR \-b ", " \-\-brief
Be less verbose.  This is used with
.B \-\-detail
and
.BR \-\-examine .
Using
.B \-\-brief
with
.B \-\-verbose
gives an intermediate level of verbosity.

.SH MONITOR MODE

.HP 12
Usage:
.B mdadm \-\-monitor
.I options... devices...

.PP
This usage causes
.I mdadm
to periodically poll a number of md arrays and to report on any events
noticed.
.I mdadm
will never exit once it decides that there are arrays to be checked,
so it should normally be run in the background.

As well as reporting events,
.I mdadm
may move a spare drive from one array to another if they are in the
same
.B spare-group
and if the destination array has a failed drive but no spares.

If any devices are listed on the command line,
.I mdadm
will only monitor those devices.  Otherwise all arrays listed in the
configuration file will be monitored.  Further, if
.B \-\-scan
is given, then any other md devices that appear in
.B /proc/mdstat
will also be monitored.

The result of monitoring the arrays is the generation of events.
These events are passed to a separate program (if specified) and may
be mailed to a given E-mail address.

When passing events to a program, the program is run once for each event,
and is given 2 or 3 command-line arguments: the first is the
name of the event (see below), the second is the name of the
md device which is affected, and the third is the name of a related
device if relevant (such as a component device that has failed).

If
.B \-\-scan
is given, then a program or an E-mail address must be specified on the
command line or in the config file.  If neither are available, then
.I mdadm
will not monitor anything.
Without
.B \-\-scan,
.I mdadm
will continue monitoring as long as something was found to monitor.  If
no program or email is given, then each event is reported to
.BR stdout .

The different events are:

.RS 4
.TP
.B DeviceDisappeared
An md array which previously was configured appears to no longer be
configured. (syslog priority: Critical)

If
.I mdadm
was told to monitor an array which is RAID0 or Linear, then it will
report
.B DeviceDisappeared
with the extra information
.BR Wrong-Level .
This is because RAID0 and Linear do not support the device-failed,
hot-spare and resync operations which are monitored.

.TP
.B RebuildStarted
An md array started reconstruction. (syslog priority: Warning)

.TP
.BI Rebuild NN
Where
.I NN
is a two-digit number (ie. 05, 48). This indicates that rebuild
has passed that many percent of the total. The events are generated
with fixed increment since 0. Increment size may be specified with
a commandline option (default is 20). (syslog priority: Warning)

.TP
.B RebuildFinished
An md array that was rebuilding, isn't any more, either because it
finished normally or was aborted. (syslog priority: Warning)

.TP
.B Fail
An active component device of an array has been marked as
faulty. (syslog priority: Critical)

.TP
.B FailSpare
A spare component device which was being rebuilt to replace a faulty
device has failed. (syslog priority: Critical)

.TP
.B SpareActive
A spare component device which was being rebuilt to replace a faulty
device has been successfully rebuilt and has been made active.
(syslog priority: Info)

.TP
.B NewArray
A new md array has been detected in the
.B /proc/mdstat
file.  (syslog priority: Info)

.TP
.B DegradedArray
A newly noticed array appears to be degraded.  This message is not
generated when
.I mdadm
notices a drive failure which causes degradation, but only when
.I mdadm
notices that an array is degraded when it first sees the array.
(syslog priority: Critical)

.TP
.B MoveSpare
A spare drive has been moved from one array in a
.B spare-group
to another to allow a failed drive to be replaced.
(syslog priority: Info)

.TP
.B SparesMissing
If
.I mdadm
has been told, via the config file, that an array should have a certain
number of spare devices, and
.I mdadm
detects that it has fewer than this number when it first sees the
array, it will report a
.B SparesMissing
message.
(syslog priority: Warning)

.TP
.B TestMessage
An array was found at startup, and the
.B \-\-test
flag was given.
(syslog priority: Info)
.RE

Only
.B Fail,
.B FailSpare,
.B DegradedArray,
.B SparesMissing
and
.B TestMessage
cause Email to be sent.  All events cause the program to be run.
The program is run with two or three arguments: the event
name, the array device and possibly a second device.

Each event has an associated array device (e.g.
.BR /dev/md1 )
and possibly a second device.  For
.BR Fail ,
.BR FailSpare ,
and
.B SpareActive
the second device is the relevant component device.
For
.B MoveSpare
the second device is the array that the spare was moved from.

For
.I mdadm
to move spares from one array to another, the different arrays need to
be labeled with the same
.B spare-group
in the configuration file.  The
.B spare-group
name can be any string; it is only necessary that different spare
groups use different names.

When
.I mdadm
detects that an array in a spare group has fewer active
devices than necessary for the complete array, and has no spare
devices, it will look for another array in the same spare group that
has a full complement of working drive and a spare.  It will then
attempt to remove the spare from the second drive and add it to the
first.
If the removal succeeds but the adding fails, then it is added back to
the original array.

.SH GROW MODE
The GROW mode is used for changing the size or shape of an active
array.
For this to work, the kernel must support the necessary change.
Various types of growth are being added during 2.6 development,
including restructuring a RAID5 array to have more active devices.

Currently the only support available is to
.IP \(bu 4
change the "size" attribute
for RAID1, RAID5 and RAID6.
.IP \(bu 4
increase or decrease the "raid\-devices" attribute of RAID1, RAID5,
and RAID6.
.IP \bu 4
change the chunk-size and layout of RAID5 and RAID6.
.IP \bu 4
convert between RAID1 and RAID5, and between RAID5 and RAID6.
.IP \(bu 4
add a write-intent bitmap to any array which supports these bitmaps, or
remove a write-intent bitmap from such an array.
.PP

GROW mode is not currently supported for
.B CONTAINERS
or arrays inside containers.

.SS SIZE CHANGES
Normally when an array is built the "size" it taken from the smallest
of the drives.  If all the small drives in an arrays are, one at a
time, removed and replaced with larger drives, then you could have an
array of large drives with only a small amount used.  In this
situation, changing the "size" with "GROW" mode will allow the extra
space to start being used.  If the size is increased in this way, a
"resync" process will start to make sure the new parts of the array
are synchronised.

Note that when an array changes size, any filesystem that may be
stored in the array will not automatically grow to use the space.  The
filesystem will need to be explicitly told to use the extra space.

Also the size of an array cannot be changed while it has an active
bitmap.  If an array has a bitmap, it must be removed before the size
can be changed. Once the change it complete a new bitmap can be created.

.SS RAID\-DEVICES CHANGES

A RAID1 array can work with any number of devices from 1 upwards
(though 1 is not very useful).  There may be times which you want to
increase or decrease the number of active devices.  Note that this is
different to hot-add or hot-remove which changes the number of
inactive devices.

When reducing the number of devices in a RAID1 array, the slots which
are to be removed from the array must already be vacant.  That is, the
devices which were in those slots must be failed and removed.

When the number of devices is increased, any hot spares that are
present will be activated immediately.

Changing the number of active devices in a RAID5 or RAID6 is much more
effort.  Every block in the array will need to be read and written
back to a new location.  From 2.6.17, the Linux Kernel is able to
increase the number of devices in a RAID5 safely, including restarting
an interrupted "reshape".  From 2.6.31, the Linux Kernel is able to
increase or decrease the number of devices in a RAID5 or RAID6.

When decreasing the number of devices, the size of the array will also
decrease.  If there was data in the array, it could get destroyed and
this is not reversible.  To help prevent accidents,
.I mdadm
requires that the size of the array be decreased first with
.BR "mdadm --grow --array-size" .
This is a reversible change which simply makes the end of the array
inaccessible.  The integrity of any data can then be checked before
the non-reversible reduction in the number of devices is request.

When relocating the first few stripes on a RAID5 or RAID6, it is not
possible to keep the data on disk completely consistent and
crash-proof.  To provide the required safety, mdadm disables writes to
the array while this "critical section" is reshaped, and takes a
backup of the data that is in that section.  For grows, this backup may be
stored in any spare devices that the array has, however it can also be
stored in a separate file specified with the
.B \-\-backup\-file
option, and is required to be specified for shrinks, RAID level
changes and layout changes.  If this option is used, and the system
does crash during the critical period, the same file must be passed to
.B \-\-assemble
to restore the backup and reassemble the array.  When shrinking rather
than growing the array, the reshape is done from the end towards the
beginning, so the "critical section" is at the end of the reshape.

.SS LEVEL CHANGES

Changing the RAID level of any array happens instantaneously.  However
in the RAID5 to RAID6 case this requires a non-standard layout of the
RAID6 data, and in the RAID6 to RAID5 case that non-standard layout is
required before the change can be accomplished.  So while the level
change is instant, the accompanying layout change can take quite a
long time.  A
.B \-\-backup\-file
is required.  If the array is not simultaneously being grown or
shrunk, so that the array size will remain the same - for example,
reshaping a 3-drive RAID5 into a 4-drive RAID6 - the backup file will
be used not just for a "cricital section" but throughout the reshape
operation, as described below under LAYOUT CHANGES.

.SS CHUNK-SIZE AND LAYOUT CHANGES

Changing the chunk-size of layout without also changing the number of
devices as the same time will involve re-writing all blocks in-place.
To ensure against data loss in the case of a crash, a
.B --backup-file
must be provided for these changes.  Small sections of the array will
be copied to the backup file while they are being rearranged.  This
means that all the data is copied twice, once to the backup and once
to the new layout on the array, so this type of reshape will go very
slowly.

If the reshape is interrupted for any reason, this backup file must be
made available to
.B "mdadm --assemble"
so the array can be reassembled.  Consequently the file cannot be
stored on the device being reshaped.


.SS BITMAP CHANGES

A write-intent bitmap can be added to, or removed from, an active
array.  Either internal bitmaps, or bitmaps stored in a separate file,
can be added.  Note that if you add a bitmap stored in a file which is
in a filesystem that is on the RAID array being affected, the system
will deadlock.  The bitmap must be on a separate filesystem.

.SH INCREMENTAL MODE

.HP 12
Usage:
.B mdadm \-\-incremental
.RB [ \-\-run ]
.RB [ \-\-quiet ]
.I component-device
.HP 12
Usage:
.B mdadm \-\-incremental \-\-fail
.I component-device
.HP 12
Usage:
.B mdadm \-\-incremental \-\-rebuild\-map
.HP 12
Usage:
.B mdadm \-\-incremental \-\-run \-\-scan

.PP
This mode is designed to be used in conjunction with a device
discovery system.  As devices are found in a system, they can be
passed to
.B "mdadm \-\-incremental"
to be conditionally added to an appropriate array.

Conversely, it can also be used with the
.B \-\-fail
flag to do just the opposite and find whatever array a particular device
is part of and remove the device from that array.

If the device passed is a
.B CONTAINER
device created by a previous call to
.IR mdadm ,
then rather than trying to add that device to an array, all the arrays
described by the metadata of the container will be started.

.I mdadm
performs a number of tests to determine if the device is part of an
array, and which array it should be part of.  If an appropriate array
is found, or can be created,
.I mdadm
adds the device to the array and conditionally starts the array.

Note that
.I mdadm
will only add devices to an array which were previously working
(active or spare) parts of that array.  It does not currently support
automatic inclusion of a new drive as a spare in some array.

The tests that
.I mdadm
makes are as follow:
.IP +
Is the device permitted by
.BR mdadm.conf ?
That is, is it listed in a
.B DEVICES
line in that file.  If
.B DEVICES
is absent then the default it to allow any device.  Similar if
.B DEVICES
contains the special word
.B partitions
then any device is allowed.  Otherwise the device name given to
.I mdadm
must match one of the names or patterns in a
.B DEVICES
line.

.IP +
Does the device have a valid md superblock.  If a specific metadata
version is request with
.B \-\-metadata
or
.B \-e
then only that style of metadata is accepted, otherwise
.I mdadm
finds any known version of metadata.  If no
.I md
metadata is found, the device is rejected.

.ig
.IP +
Does the metadata match an expected array?
The metadata can match in two ways.  Either there is an array listed
in
.B mdadm.conf
which identifies the array (either by UUID, by name, by device list,
or by minor-number), or the array was created with a
.B homehost
specified and that
.B homehost
matches the one in
.B mdadm.conf
or on the command line.
If
.I mdadm
is not able to positively identify the array as belonging to the
current host, the device will be rejected.
..

.I mdadm
keeps a list of arrays that it has partially assembled in
.B /var/run/mdadm/map
(or
.B /var/run/mdadm.map
if the directory doesn't exist.  Or maybe even
.BR /dev/.mdadm.map ).
If no array exists which matches
the metadata on the new device,
.I mdadm
must choose a device name and unit number.  It does this based on any
name given in
.B mdadm.conf
or any name information stored in the metadata.  If this name
suggests a unit number, that number will be used, otherwise a free
unit number will be chosen.  Normally
.I mdadm
will prefer to create a partitionable array, however if the
.B CREATE
line in
.B mdadm.conf
suggests that a non-partitionable array is preferred, that will be
honoured.

If the array is not found in the config file and its metadata does not
identify it as belonging to the "homehost", then
.I mdadm
will choose a name for the array which is certain not to conflict with
any array which does belong to this host.  It does this be adding an
underscore and a small number to the name preferred by the metadata.

Once an appropriate array is found or created and the device is added,
.I mdadm
must decide if the array is ready to be started.  It will
normally compare the number of available (non-spare) devices to the
number of devices that the metadata suggests need to be active.  If
there are at least that many, the array will be started.  This means
that if any devices are missing the array will not be restarted.

As an alternative,
.B \-\-run
may be passed to
.I mdadm
in which case the array will be run as soon as there are enough
devices present for the data to be accessible.  For a RAID1, that
means one device will start the array.  For a clean RAID5, the array
will be started as soon as all but one drive is present.

Note that neither of these approaches is really ideal.  If it can
be known that all device discovery has completed, then
.br
.B "   mdadm \-IRs"
.br
can be run which will try to start all arrays that are being
incrementally assembled.  They are started in "read-auto" mode in
which they are read-only until the first write request.  This means
that no metadata updates are made and no attempt at resync or recovery
happens.  Further devices that are found before the first write can
still be added safely.

.SH ENVIRONMENT
This section describes environment variables that affect how mdadm
operates.

.TP
.B MDADM_NO_MDMON
Setting this value to 1 will prevent mdadm from automatically launching
mdmon.  This variable is intended primarily for debugging mdadm/mdmon.

.TP
.B MDADM_NO_UDEV
Normally,
.I mdadm
does not create any device nodes in /dev, but leaves that task to
.IR udev .
If
.I udev
appears not to be configured, or if this environment variable is set
to '1', the
.I mdadm
will create and devices that are needed.

.SH EXAMPLES

.B "  mdadm \-\-query /dev/name-of-device"
.br
This will find out if a given device is a RAID array, or is part of
one, and will provide brief information about the device.

.B "  mdadm \-\-assemble \-\-scan"
.br
This will assemble and start all arrays listed in the standard config
file.  This command will typically go in a system startup file.

.B "  mdadm \-\-stop \-\-scan"
.br
This will shut down all arrays that can be shut down (i.e. are not
currently in use).  This will typically go in a system shutdown script.

.B "  mdadm \-\-follow \-\-scan \-\-delay=120"
.br
If (and only if) there is an Email address or program given in the
standard config file, then
monitor the status of all arrays listed in that file by
polling them ever 2 minutes.

.B "  mdadm \-\-create /dev/md0 \-\-level=1 \-\-raid\-devices=2 /dev/hd[ac]1"
.br
Create /dev/md0 as a RAID1 array consisting of /dev/hda1 and /dev/hdc1.

.br
.B "  echo 'DEVICE /dev/hd*[0\-9] /dev/sd*[0\-9]' > mdadm.conf"
.br
.B "  mdadm \-\-detail \-\-scan >> mdadm.conf"
.br
This will create a prototype config file that describes currently
active arrays that are known to be made from partitions of IDE or SCSI drives.
This file should be reviewed before being used as it may
contain unwanted detail.

.B "  echo 'DEVICE /dev/hd[a\-z] /dev/sd*[a\-z]' > mdadm.conf"
.br
.B "  mdadm \-\-examine \-\-scan \-\-config=mdadm.conf >> mdadm.conf"
.br
This will find arrays which could be assembled from existing IDE and
SCSI whole drives (not partitions), and store the information in the
format of a config file.
This file is very likely to contain unwanted detail, particularly
the
.B devices=
entries.  It should be reviewed and edited before being used as an
actual config file.

.B "  mdadm \-\-examine \-\-brief \-\-scan \-\-config=partitions"
.br
.B "  mdadm \-Ebsc partitions"
.br
Create a list of devices by reading
.BR /proc/partitions ,
scan these for RAID superblocks, and printout a brief listing of all
that were found.

.B "  mdadm \-Ac partitions \-m 0 /dev/md0"
.br
Scan all partitions and devices listed in
.BR /proc/partitions
and assemble
.B /dev/md0
out of all such devices with a RAID superblock with a minor number of 0.

.B "  mdadm \-\-monitor \-\-scan \-\-daemonise > /var/run/mdadm"
.br
If config file contains a mail address or alert program, run mdadm in
the background in monitor mode monitoring all md devices.  Also write
pid of mdadm daemon to
.BR /var/run/mdadm .

.B "  mdadm \-Iq /dev/somedevice"
.br
Try to incorporate newly discovered device into some array as
appropriate.

.B "  mdadm \-\-incremental \-\-rebuild\-map \-\-run \-\-scan"
.br
Rebuild the array map from any current arrays, and then start any that
can be started.

.B "  mdadm /dev/md4 --fail detached --remove detached"
.br
Any devices which are components of /dev/md4 will be marked as faulty
and then remove from the array.

.B "  mdadm --grow /dev/md4 --level=6 --backup-file=/root/backup-md4
.br
The array
.B /dev/md4
which is currently a RAID5 array will be converted to RAID6.  There
should normally already be a spare drive attached to the array as a
RAID6 needs one more drive than a matching RAID5.

.B "  mdadm --create /dev/md/ddf --metadata=ddf --raid-disks 6 /dev/sd[a-f]"
.br
Create a DDF array over 6 devices.

.B "  mdadm --create /dev/md/home -n3 -l5 -z 30000000 /dev/md/ddf"
.br
Create a RAID5 array over any 3 devices in the given DDF set.  Use
only 30 gigabytes of each device.

.B "  mdadm -A /dev/md/ddf1 /dev/sd[a-f]"
.br
Assemble a pre-exist ddf array.

.B "  mdadm -I /dev/md/ddf1"
.br
Assemble all arrays contained in the ddf array, assigning names as
appropriate.

.B "  mdadm \-\-create \-\-help"
.br
Provide help about the Create mode.

.B "  mdadm \-\-config \-\-help"
.br
Provide help about the format of the config file.

.B "  mdadm \-\-help"
.br
Provide general help.

.SH FILES

.SS /proc/mdstat

If you're using the
.B /proc
filesystem,
.B /proc/mdstat
lists all active md devices with information about them.
.I mdadm
uses this to find arrays when
.B \-\-scan
is given in Misc mode, and to monitor array reconstruction
on Monitor mode.

.SS /etc/mdadm.conf

The config file lists which devices may be scanned to see if
they contain MD super block, and gives identifying information
(e.g. UUID) about known MD arrays.  See
.BR mdadm.conf (5)
for more details.

.SS /var/run/mdadm/map
When
.B \-\-incremental
mode is used, this file gets a list of arrays currently being created.
If
.B /var/run/mdadm
does not exist as a directory, then
.B /var/run/mdadm.map
is used instead.  If
.B /var/run
is not available (as may be the case during early boot),
.B /dev/.mdadm.map
is used on the basis that
.B /dev
is usually available very early in boot.

.SH DEVICE NAMES

.I mdadm
understand two sorts of names for array devices.

The first is the so-called 'standard' format name, which matches the
names used by the kernel and which appear in
.IR /proc/mdstat .

The second sort can be freely chosen, but must reside in
.IR /dev/md/ .
When giving a device name to
.I mdadm
to create or assemble an array, either full path name such as
.I /dev/md0
or
.I /dev/md/home
can be given, or just the suffix of the second sort of name, such as
.I home
can be given.

When
.I mdadm
chooses device names during auto-assembly or incremental assembly, it
will sometimes add a small sequence number to the end of the name to
avoid conflicted between multiple arrays that have the same name.  If
.I mdadm
can reasonably determine that the array really is meant for this host,
either by a hostname in the metadata, or by the presence of the array
in /etc/mdadm.conf, then it will leave off the suffix if possible.
Also if the homehost is specified as
.B <ignore>
.I mdadm
will only use a suffix if a different array of the same name already
exists or is listed in the config file.

The standard names for non-partitioned arrays (the only sort of md
array available in 2.4 and earlier) are of the form
.IP
/dev/mdNN
.PP
where NN is a number.
The standard names for partitionable arrays (as available from 2.6
onwards) are of the form
.IP
/dev/md_dNN
.PP
Partition numbers should be indicated by added "pMM" to these, thus "/dev/md/d1p2".
.PP
From kernel version, 2.6.28 the "non-partitioned array" can actually
be partitioned.  So the "md_dNN" names are no longer needed, and
partitions such as "/dev/mdNNpXX" are possible.

.SH NOTE
.I mdadm
was previously known as
.IR mdctl .
.P
.I mdadm
is completely separate from the
.I raidtools
package, and does not use the
.I /etc/raidtab
configuration file at all.

.SH SEE ALSO
For further information on mdadm usage, MD and the various levels of
RAID, see:
.IP
.B http://linux\-raid.osdl.org/
.PP
(based upon Jakob \(/Ostergaard's Software\-RAID.HOWTO)
.\".PP
.\"for new releases of the RAID driver check out:
.\"
.\".IP
.\".UR ftp://ftp.kernel.org/pub/linux/kernel/people/mingo/raid-patches
.\"ftp://ftp.kernel.org/pub/linux/kernel/people/mingo/raid-patches
.\".UE
.\".PP
.\"or
.\".IP
.\".UR http://www.cse.unsw.edu.au/~neilb/patches/linux-stable/
.\"http://www.cse.unsw.edu.au/~neilb/patches/linux-stable/
.\".UE
.PP
The latest version of
.I mdadm
should always be available from
.IP
.B http://www.kernel.org/pub/linux/utils/raid/mdadm/
.PP
Related man pages:
.PP
.IR mdmon (8),
.IR mdadm.conf (5),
.IR md (4).
.PP
.IR raidtab (5),
.IR raid0run (8),
.IR raidstop (8),
.IR mkraid (8).<|MERGE_RESOLUTION|>--- conflicted
+++ resolved
@@ -888,14 +888,8 @@
 .BR \-\-backup\-file=
 If
 .B \-\-backup\-file
-<<<<<<< HEAD
 was used while reshaping an array (e.g. changing number of devices or
 chunk size) and the system crashed during the critical section, then the same
-=======
-was used when requesting a grow, shrink, RAID level change or other
-reshape, and the system crashed during the critical section, then the
-same
->>>>>>> cd19c0cf
 .B \-\-backup\-file
 must be presented to
 .B \-\-assemble
