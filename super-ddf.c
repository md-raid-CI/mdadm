--- conflicted
+++ resolved
@@ -3837,10 +3837,7 @@
 	.write_init_super = write_init_super_ddf,
 	.add_to_super	= add_to_super_ddf,
 	.remove_from_super = remove_from_super_ddf,
-<<<<<<< HEAD
 	.load_container	= load_container_ddf,
-=======
->>>>>>> 666bba9b
 #endif
 	.match_home	= match_home_ddf,
 	.uuid_from_super= uuid_from_super_ddf,
