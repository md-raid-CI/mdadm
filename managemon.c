--- conflicted
+++ resolved
@@ -441,7 +441,6 @@
 	a->info.array.raid_disks = mdstat->raid_disks;
 	// MORE
 
-<<<<<<< HEAD
 	/* honor 'frozen' */
 	if (sysfs_get_str(&a->info, NULL, "metadata_version", buf, sizeof(buf)) > 0)
 		frozen = buf[9] == '-';
@@ -466,15 +465,12 @@
 		}
 	}
 
-	if (a->check_degraded && !frozen) {
-=======
 	/* We don't check the array while any update is pending, as it
-	 * might container a change (such as a spare assignment) which 
+	 * might container a change (such as a spare assignment) which
 	 * could affect our decisions.
 	 */
-	if (a->check_degraded &&
+	if (a->check_degraded && !frozen &&
 	    update_queue == NULL && update_queue_pending == NULL) {
->>>>>>> 666bba9b
 		struct metadata_update *updates = NULL;
 		struct mdinfo *newdev = NULL;
 		struct active_array *newa;
