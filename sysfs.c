--- conflicted
+++ resolved
@@ -88,54 +88,10 @@
 			return;
 		if (ioctl(fd, RAID_VERSION, &vers) != 0)
 			return;
-		if (major(stb.st_rdev)==9)
+		if (major(stb.st_rdev) == MD_MAJOR)
 			sprintf(mdi->sys_name, "md%d", (int)minor(stb.st_rdev));
-		else
+		else if (major(stb.st_rdev) == get_mdp_major())
 			sprintf(mdi->sys_name, "md_d%d",
-				(int)minor(stb.st_rdev)>>MdpMinorShift);
-	} else {
-		if (devnum >= 0)
-			sprintf(mdi->sys_name, "md%d", devnum);
-		else
-			sprintf(mdi->sys_name, "md_d%d",
-				-1-devnum);
-	}
-}
-
-struct mdinfo *sysfs_read(int fd, int devnum, unsigned long options)
-{
-	/* Longest possible name in sysfs, mounted at /sys, is
-	 *  /sys/block/md_dXXX/md/dev-XXXXX/block/dev
-	 *  /sys/block/md_dXXX/md/metadata_version
-	 * which is about 41 characters.  50 should do for now
-	 */
-	char fname[50];
-	char buf[1024];
-	char *base;
-	char *dbase;
-	struct mdinfo *sra;
-	struct mdinfo *dev;
-	DIR *dir = NULL;
-	struct dirent *de;
-
-	sra = malloc(sizeof(*sra));
-	if (sra == NULL)
-		return sra;
-	memset(sra, 0, sizeof(*sra));
-	sysfs_init(sra, fd, devnum);
-
-<<<<<<< HEAD
-=======
-	if (fd >= 0) {
-		struct stat stb;
-		mdu_version_t vers;
- 		if (fstat(fd, &stb)) return NULL;
-		if (ioctl(fd, RAID_VERSION, &vers) != 0)
-			return NULL;
-		if (major(stb.st_rdev) == MD_MAJOR)
-			sprintf(sra->sys_name, "md%d", (int)minor(stb.st_rdev));
-		else if (major(stb.st_rdev) == get_mdp_major())
-			sprintf(sra->sys_name, "md_d%d",
 				(int)minor(stb.st_rdev)>>MdpMinorShift);
 		else {
 			/* must be an extended-minor partition. Look at the
@@ -150,24 +106,47 @@
 				minor(stb.st_rdev));
 			n = readlink(path, link, sizeof(link)-1);
 			if (n <= 0)
-				return NULL;
+				return;
 			link[n] = 0;
 			cp = strrchr(link, '/');
 			if (cp) *cp = 0;
 			cp = strchr(link, '/');
 			if (cp && strncmp(cp, "/md", 3) == 0)
-				strcpy(sra->sys_name, cp+1);
+				strcpy(mdi->sys_name, cp+1);
 			else
-				return NULL;
+				return;
 		}
 	} else {
 		if (devnum >= 0)
-			sprintf(sra->sys_name, "md%d", devnum);
+			sprintf(mdi->sys_name, "md%d", devnum);
 		else
-			sprintf(sra->sys_name, "md_d%d",
+			sprintf(mdi->sys_name, "md_d%d",
 				-1-devnum);
 	}
->>>>>>> 4ebd3237
+}
+
+struct mdinfo *sysfs_read(int fd, int devnum, unsigned long options)
+{
+	/* Longest possible name in sysfs, mounted at /sys, is
+	 *  /sys/block/md_dXXX/md/dev-XXXXX/block/dev
+	 *  /sys/block/md_dXXX/md/metadata_version
+	 * which is about 41 characters.  50 should do for now
+	 */
+	char fname[50];
+	char buf[1024];
+	char *base;
+	char *dbase;
+	struct mdinfo *sra;
+	struct mdinfo *dev;
+	DIR *dir = NULL;
+	struct dirent *de;
+
+	sra = malloc(sizeof(*sra));
+	if (sra == NULL)
+		return sra;
+	memset(sra, 0, sizeof(*sra));
+	sysfs_init(sra, fd, devnum);
+
 	sprintf(fname, "/sys/block/%s/md/", sra->sys_name);
 	base = fname + strlen(fname);
 
