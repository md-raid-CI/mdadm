/*
 * Incremental.c - support --incremental.  Part of:
 * mdadm - manage Linux "md" devices aka RAID arrays.
 *
 * Copyright (C) 2006 Neil Brown <neilb@suse.de>
 *
 *
 *    This program is free software; you can redistribute it and/or modify
 *    it under the terms of the GNU General Public License as published by
 *    the Free Software Foundation; either version 2 of the License, or
 *    (at your option) any later version.
 *
 *    This program is distributed in the hope that it will be useful,
 *    but WITHOUT ANY WARRANTY; without even the implied warranty of
 *    MERCHANTABILITY or FITNESS FOR A PARTICULAR PURPOSE.  See the
 *    GNU General Public License for more details.
 *
 *    You should have received a copy of the GNU General Public License
 *    along with this program; if not, write to the Free Software
 *    Foundation, Inc., 59 Temple Place, Suite 330, Boston, MA  02111-1307  USA
 *
 *    Author: Neil Brown
 *    Email: <neilb@suse.de>
 *    Paper: Neil Brown
 *           Novell Inc
 *           GPO Box Q1283
 *           QVB Post Office, NSW 1230
 *           Australia
 */

#include	"mdadm.h"

static int count_active(struct supertype *st, int mdfd, char **availp,
			struct mdinfo *info);
static void find_reject(int mdfd, struct supertype *st, struct mdinfo *sra,
			int number, __u64 events, int verbose,
			char *array_name);

int Incremental(char *devname, int verbose, int runstop,
		struct supertype *st, char *homehost, int autof)
{
	/* Add this device to an array, creating the array if necessary
	 * and starting the array if sensible or - if runstop>0 - if possible.
	 *
	 * This has several steps:
	 *
	 * 1/ Check if device is permitted by mdadm.conf, reject if not.
	 * 2/ Find metadata, reject if none appropriate (check
	 *       version/name from args)
	 * 3/ Check if there is a match in mdadm.conf
	 * 3a/ if not, check for homehost match.  If no match, reject.
	 * 4/ Determine device number.
	 * - If in mdadm.conf with std name, use that
	 * - UUID in /var/run/mdadm.map  use that
	 * - If name is suggestive, use that. unless in use with different uuid.
	 * - Choose a free, high number.
	 * - Use a partitioned device unless strong suggestion not to.
	 *         e.g. auto=md
	 *   Don't choose partitioned for containers.
	 * 5/ Find out if array already exists
	 * 5a/ if it does not
	 * - choose a name, from mdadm.conf or 'name' field in array.
	 * - create the array
	 * - add the device
	 * 5b/ if it does
	 * - check one drive in array to make sure metadata is a reasonably
	 *       close match.  Reject if not (e.g. different type)
	 * - add the device
	 * 6/ Make sure /var/run/mdadm.map contains this array.
	 * 7/ Is there enough devices to possibly start the array?
	 *     For a container, this means running Incremental_container.
	 * 7a/ if not, finish with success.
	 * 7b/ if yes,
	 * - read all metadata and arrange devices like -A does
	 * - if number of OK devices match expected, or -R and there are enough,
	 *   start the array (auto-readonly).
	 */
	struct stat stb;
	struct mdinfo info;
	struct mddev_ident_s *array_list, *match;
	char chosen_name[1024];
	int rv;
	int devnum;
	struct map_ent *mp, *map = NULL;
	int dfd, mdfd;
	char *avail;
	int active_disks;
<<<<<<< HEAD
	int uuid_for_name = 0;
	char *name_to_use;
	char nbuf[64];

=======
>>>>>>> 7b403fef
	struct createinfo *ci = conf_get_create_info();
	char *name;


	/* 1/ Check if device is permitted by mdadm.conf */

	if (!conf_test_dev(devname)) {
		if (verbose >= 0)
			fprintf(stderr, Name
				": %s not permitted by mdadm.conf.\n",
				devname);
		return 1;
	}

	/* 2/ Find metadata, reject if none appropriate (check
	 *            version/name from args) */

	dfd = dev_open(devname, O_RDONLY|O_EXCL);
	if (dfd < 0) {
		if (verbose >= 0)
			fprintf(stderr, Name ": cannot open %s: %s.\n",
				devname, strerror(errno));
		return 1;
	}
	if (fstat(dfd, &stb) < 0) {
		if (verbose >= 0)
			fprintf(stderr, Name ": fstat failed for %s: %s.\n",
				devname, strerror(errno));
		close(dfd);
		return 1;
	}
	if ((stb.st_mode & S_IFMT) != S_IFBLK) {
		if (verbose >= 0)
			fprintf(stderr, Name ": %s is not a block device.\n",
				devname);
		close(dfd);
		return 1;
	}

	if (st == NULL && (st = guess_super(dfd)) == NULL) {
		if (verbose >= 0)
			fprintf(stderr, Name
				": no recognisable superblock on %s.\n",
				devname);
		close(dfd);
		return 1;
	}
	if (st->ss->load_super(st, dfd, NULL)) {
		if (verbose >= 0)
			fprintf(stderr, Name ": no RAID superblock on %s.\n",
				devname);
		close(dfd);
		return 1;
	}
	close (dfd);

	if (st->ss->container_content && st->loaded_container) {
		/* This is a pre-built container array, so we do something
		 * rather different.
		 */
		return Incremental_container(st, devname, verbose, runstop,
					     autof);
	}

	memset(&info, 0, sizeof(info));
	st->ss->getinfo_super(st, &info);
	/* 3/ Check if there is a match in mdadm.conf */

	array_list = conf_get_ident(NULL);
	match = NULL;
	for (; array_list; array_list = array_list->next) {
		if (array_list->uuid_set &&
		    same_uuid(array_list->uuid, info.uuid, st->ss->swapuuid)
		    == 0) {
			if (verbose >= 2)
				fprintf(stderr, Name
					": UUID differs from %s.\n",
					array_list->devname);
			continue;
		}
		if (array_list->name[0] &&
		    strcasecmp(array_list->name, info.name) != 0) {
			if (verbose >= 2)
				fprintf(stderr, Name
					": Name differs from %s.\n",
					array_list->devname);
			continue;
		}
		if (array_list->devices &&
		    !match_oneof(array_list->devices, devname)) {
			if (verbose >= 2)
				fprintf(stderr, Name
					": Not a listed device for %s.\n",
					array_list->devname);
			continue;
		}
		if (array_list->super_minor != UnSet &&
		    array_list->super_minor != info.array.md_minor) {
			if (verbose >= 2)
				fprintf(stderr, Name
					": Different super-minor to %s.\n",
					array_list->devname);
			continue;
		}
		if (!array_list->uuid_set &&
		    !array_list->name[0] &&
		    !array_list->devices &&
		    array_list->super_minor == UnSet) {
			if (verbose  >= 2)
				fprintf(stderr, Name
			     ": %s doesn't have any identifying information.\n",
					array_list->devname);
			continue;
		}
		/* FIXME, should I check raid_disks and level too?? */

		if (match) {
			if (verbose >= 0)
				fprintf(stderr, Name
		   ": we match both %s and %s - cannot decide which to use.\n",
					match->devname, array_list->devname);
			return 2;
		}
		match = array_list;
	}

	/* 3a/ if not, check for homehost match.  If no match, continue
	 * but don't trust the 'name' in the array. Thus a 'random' minor
	 * number will be assigned, and the device name will be based
	 * on that. */
	name = info.name;
	if (!match) {
		if (homehost == NULL ||
<<<<<<< HEAD
		       st->ss->match_home(st, homehost) != 1)
			uuid_for_name = 1;
=======
		    st->ss->match_home(st, homehost) == 0) {
			if (verbose >= 0)
				fprintf(stderr, Name
	      ": not found in mdadm.conf and not identified by homehost.\n");
			name = NULL;
		}
>>>>>>> 7b403fef
	}
	/* 4/ Determine device number. */
	/* - If in mdadm.conf with std name, get number from name. */
	/* - UUID in /var/run/mdadm.map  get number from mapping */
	/* - If name is suggestive, use that. unless in use with */
	/*           different uuid. */
	/* - Choose a free, high number. */
	/* - Use a partitioned device unless strong suggestion not to. */
	/*         e.g. auto=md */
<<<<<<< HEAD
	mp = map_by_uuid(&map, info.uuid);

	if (uuid_for_name && ! mp) {
		name_to_use = fname_from_uuid(st, &info, nbuf, '-');
		if (verbose >= 0)
			fprintf(stderr, Name
		": not found in mdadm.conf and not identified by homehost"
				" - using uuid based name\n");
	} else
		name_to_use = info.name;

	if (match && is_standard(match->devname, &devnum))
		/* We have devnum now */;
	else if (mp != NULL)
=======

	/* There are three possible sources for 'autof':  command line,
	 * ARRAY line in mdadm.conf, or CREATE line in mdadm.conf.
	 * They have precedence in that order.
	 */
	if (autof == 0 && match)
		autof = match->autof;
	if (autof == 0)
		autof = ci->autof;

	if (match && (rv = is_standard(match->devname, &devnum))) {
		devnum = (rv > 0) ? (-1-devnum) : devnum;
	} else if ((mp = map_by_uuid(&map, info.uuid)) != NULL)
>>>>>>> 7b403fef
		devnum = mp->devnum;
	else {
		/* Have to guess a bit. */
		int use_partitions = 1;
		char *np, *ep;
		char *nm, nbuf[1024];
		struct stat stb2;

		if ((autof&7) == 3 || (autof&7) == 5)
			use_partitions = 0;
<<<<<<< HEAD
		if (st->ss->external)
			use_partitions = 0;
		np = strchr(name_to_use, ':');
		if (np)
			np++;
		else
			np = name_to_use;
=======
		np = name ? strchr(name, ':') : ":NONAME";
		if (np)
			np++;
		else
			np = name;
>>>>>>> 7b403fef
		devnum = strtoul(np, &ep, 10);
		if (ep > np && *ep == 0) {
			/* This is a number.  Let check that it is unused. */
			if (mddev_busy(use_partitions ? (-1-devnum) : devnum))
				devnum = -1;
		} else
			devnum = -1;

		if (match)
			nm = match->devname;
		else {
			sprintf(nbuf, "/dev/md/%s", np);
			nm = nbuf;
		}
		if (stat(nm, &stb2) == 0 &&
		    S_ISBLK(stb2.st_mode) &&
		    major(stb2.st_rdev) == (use_partitions ?
					    get_mdp_major() : MD_MAJOR)) {
			if (use_partitions)
				devnum = minor(stb2.st_rdev) >> MdpMinorShift;
			else
				devnum = minor(stb2.st_rdev);
			if (mddev_busy(use_partitions ? (-1-devnum) : devnum))
				devnum = -1;
		}

		if (devnum < 0) {
			/* Haven't found anything yet, choose something free */
			devnum = find_free_devnum(use_partitions);

			if (devnum == NoMdDev) {
				fprintf(stderr, Name
					": No spare md devices!!\n");
				return 2;
			}
		} else
			devnum = use_partitions ? (-1-devnum) : devnum;
	}

	mdfd = open_mddev_devnum(match ? match->devname : mp ? mp->path : NULL,
				 devnum,
<<<<<<< HEAD
				 name_to_use,
=======
				 name,
>>>>>>> 7b403fef
				 chosen_name, autof >> 3);
	if (mdfd < 0) {
		fprintf(stderr, Name ": failed to open %s: %s.\n",
			chosen_name, strerror(errno));
		return 2;
	}
	sysfs_init(&info, mdfd, 0);

	/* 5/ Find out if array already exists */
	if (! mddev_busy(devnum)) {
	/* 5a/ if it does not */
	/* - choose a name, from mdadm.conf or 'name' field in array. */
	/* - create the array */
	/* - add the device */
		struct mdinfo *sra;
		struct mdinfo dinfo;

		if (set_array_info(mdfd, st, &info) != 0) {
			fprintf(stderr, Name ": failed to set array info for %s: %s\n",
				chosen_name, strerror(errno));
			close(mdfd);
			return 2;
		}

		dinfo = info;
		dinfo.disk.major = major(stb.st_rdev);
		dinfo.disk.minor = minor(stb.st_rdev);
		if (add_disk(mdfd, st, &info, &dinfo) != 0) {
			fprintf(stderr, Name ": failed to add %s to %s: %s.\n",
				devname, chosen_name, strerror(errno));
			ioctl(mdfd, STOP_ARRAY, 0);
			close(mdfd);
			return 2;
		}
		sra = sysfs_read(mdfd, devnum, GET_DEVS);
		if (!sra || !sra->devs || sra->devs->disk.raid_disk >= 0) {
			/* It really should be 'none' - must be old buggy
			 * kernel, and mdadm -I may not be able to complete.
			 * So reject it.
			 */
			ioctl(mdfd, STOP_ARRAY, NULL);
			fprintf(stderr, Name
		      ": You have an old buggy kernel which cannot support\n"
				"      --incremental reliably.  Aborting.\n");
			close(mdfd);
			sysfs_free(sra);
			return 2;
		}
		info.array.working_disks = 1;
		sysfs_free(sra);
	} else {
	/* 5b/ if it does */
	/* - check one drive in array to make sure metadata is a reasonably */
	/*        close match.  Reject if not (e.g. different type) */
	/* - add the device */
		char dn[20];
		int dfd2;
		int err;
		struct mdinfo *sra;
		struct supertype *st2;
		struct mdinfo info2, *d;
		sra = sysfs_read(mdfd, devnum, (GET_DEVS | GET_STATE));

		sprintf(dn, "%d:%d", sra->devs->disk.major,
			sra->devs->disk.minor);
		dfd2 = dev_open(dn, O_RDONLY);
		st2 = dup_super(st);
		if (st2->ss->load_super(st2, dfd2, NULL) ||
		    st->ss->compare_super(st, st2) != 0) {
			fprintf(stderr, Name
				": metadata mismatch between %s and "
				"chosen array %s\n",
				devname, chosen_name);
			close(mdfd);
			close(dfd2);
			return 2;
		}
		close(dfd2);
		memset(&info2, 0, sizeof(info2));
		st2->ss->getinfo_super(st2, &info2);
		st2->ss->free_super(st2);
		if (info.array.level != info2.array.level ||
		    memcmp(info.uuid, info2.uuid, 16) != 0 ||
		    info.array.raid_disks != info2.array.raid_disks) {
			fprintf(stderr, Name
				": unexpected difference between %s and %s.\n",
				chosen_name, devname);
			close(mdfd);
			return 2;
		}
		info2.disk.major = major(stb.st_rdev);
		info2.disk.minor = minor(stb.st_rdev);
		/* add disk needs to know about containers */
		if (st->ss->external)
			sra->array.level = LEVEL_CONTAINER;
		err = add_disk(mdfd, st2, sra, &info2);
		if (err < 0 && errno == EBUSY) {
			/* could be another device present with the same
			 * disk.number. Find and reject any such
			 */
			find_reject(mdfd, st, sra, info.disk.number,
				    info.events, verbose, chosen_name);
			err = add_disk(mdfd, st2, sra, &info2);
		}
		if (err < 0) {
			fprintf(stderr, Name ": failed to add %s to %s: %s.\n",
				devname, chosen_name, strerror(errno));
			close(mdfd);
			return 2;
		}
		info.array.working_disks = 0;
		for (d = sra->devs; d; d=d->next)
			info.array.working_disks ++;
			
	}
	/* 6/ Make sure /var/run/mdadm.map contains this array. */
	map_update(&map, devnum,
		   info.text_version,
		   info.uuid, chosen_name);

	/* 7/ Is there enough devices to possibly start the array? */
	/* 7a/ if not, finish with success. */
	if (info.array.level == LEVEL_CONTAINER) {
		/* Try to assemble within the container */
		close(mdfd);
		if (verbose >= 0)
			fprintf(stderr, Name
				": container %s now has %d devices\n",
				chosen_name, info.array.working_disks);
		return Incremental(chosen_name, verbose, runstop,
				   NULL, homehost, autof);
	}
	avail = NULL;
	active_disks = count_active(st, mdfd, &avail, &info);
	if (enough(info.array.level, info.array.raid_disks,
		   info.array.layout, info.array.state & 1,
		   avail, active_disks) == 0) {
		free(avail);
		if (verbose >= 0)
			fprintf(stderr, Name
			     ": %s attached to %s, not enough to start (%d).\n",
				devname, chosen_name, active_disks);
		close(mdfd);
		return 0;
	}
	free(avail);

	/* 7b/ if yes, */
	/* - if number of OK devices match expected, or -R and there */
	/*             are enough, */
	/*   + add any bitmap file  */
	/*   + start the array (auto-readonly). */
{
	mdu_array_info_t ainf;

	if (ioctl(mdfd, GET_ARRAY_INFO, &ainf) == 0) {
		if (verbose >= 0)
			fprintf(stderr, Name
			   ": %s attached to %s which is already active.\n",
				devname, chosen_name);
		close (mdfd);
		return 0;
	}
}
	if (runstop > 0 || active_disks >= info.array.working_disks) {
		struct mdinfo *sra;
		/* Let's try to start it */
		if (match && match->bitmap_file) {
			int bmfd = open(match->bitmap_file, O_RDWR);
			if (bmfd < 0) {
				fprintf(stderr, Name
					": Could not open bitmap file %s.\n",
					match->bitmap_file);
				close(mdfd);
				return 1;
			}
			if (ioctl(mdfd, SET_BITMAP_FILE, bmfd) != 0) {
				close(bmfd);
				fprintf(stderr, Name
					": Failed to set bitmapfile for %s.\n",
					chosen_name);
				close(mdfd);
				return 1;
			}
			close(bmfd);
		}
		sra = sysfs_read(mdfd, devnum, 0);
		if ((sra == NULL || active_disks >= info.array.working_disks)
		    && name != NULL)
			rv = ioctl(mdfd, RUN_ARRAY, NULL);
		else
			rv = sysfs_set_str(sra, NULL,
					   "array_state", "read-auto");
		if (rv == 0) {
			if (verbose >= 0)
				fprintf(stderr, Name
			   ": %s attached to %s, which has been started.\n",
					devname, chosen_name);
			rv = 0;
		} else {
			fprintf(stderr, Name
                             ": %s attached to %s, but failed to start: %s.\n",
				devname, chosen_name, strerror(errno));
			rv = 1;
		}
	} else {
		if (verbose >= 0)
			fprintf(stderr, Name
                          ": %s attached to %s, not enough to start safely.\n",
				devname, chosen_name);
		rv = 0;
	}
	close(mdfd);
	return rv;
}

static void find_reject(int mdfd, struct supertype *st, struct mdinfo *sra,
			int number, __u64 events, int verbose,
			char *array_name)
{
	/* Find a device attached to this array with a disk.number of number
	 * and events less than the passed events, and remove the device.
	 */
	struct mdinfo *d;
	mdu_array_info_t ra;

	if (ioctl(mdfd, GET_ARRAY_INFO, &ra) == 0)
		return; /* not safe to remove from active arrays
			 * without thinking more */

	for (d = sra->devs; d ; d = d->next) {
		char dn[10];
		int dfd;
		struct mdinfo info;
		sprintf(dn, "%d:%d", d->disk.major, d->disk.minor);
		dfd = dev_open(dn, O_RDONLY);
		if (dfd < 0)
			continue;
		if (st->ss->load_super(st, dfd, NULL)) {
			close(dfd);
			continue;
		}
		st->ss->getinfo_super(st, &info);
		st->ss->free_super(st);
		close(dfd);

		if (info.disk.number != number ||
		    info.events >= events)
			continue;

		if (d->disk.raid_disk > -1)
			sysfs_set_str(sra, d, "slot", "none");
		if (sysfs_set_str(sra, d, "state", "remove") == 0)
			if (verbose >= 0)
				fprintf(stderr, Name
					": removing old device %s from %s\n",
					d->sys_name+4, array_name);
	}
}

static int count_active(struct supertype *st, int mdfd, char **availp,
			struct mdinfo *bestinfo)
{
	/* count how many devices in sra think they are active */
	struct mdinfo *d;
	int cnt = 0, cnt1 = 0;
	__u64 max_events = 0;
	struct mdinfo *sra = sysfs_read(mdfd, -1, GET_DEVS | GET_STATE);
	char *avail = NULL;

	for (d = sra->devs ; d ; d = d->next) {
		char dn[30];
		int dfd;
		int ok;
		struct mdinfo info;

		sprintf(dn, "%d:%d", d->disk.major, d->disk.minor);
		dfd = dev_open(dn, O_RDONLY);
		if (dfd < 0)
			continue;
		ok =  st->ss->load_super(st, dfd, NULL);
		close(dfd);
		if (ok != 0)
			continue;
		st->ss->getinfo_super(st, &info);
		if (!avail) {
			avail = malloc(info.array.raid_disks);
			if (!avail) {
				fprintf(stderr, Name ": out of memory.\n");
				exit(1);
			}
			memset(avail, 0, info.array.raid_disks);
			*availp = avail;
		}

		if (info.disk.state & (1<<MD_DISK_SYNC))
		{
			if (cnt == 0) {
				cnt++;
				max_events = info.events;
				avail[info.disk.raid_disk] = 2;
				st->ss->getinfo_super(st, bestinfo);
			} else if (info.events == max_events) {
				cnt++;
				avail[info.disk.raid_disk] = 2;
			} else if (info.events == max_events-1) {
				cnt1++;
				avail[info.disk.raid_disk] = 1;
			} else if (info.events < max_events - 1)
				;
			else if (info.events == max_events+1) {
				int i;
				cnt1 = cnt;
				cnt = 1;
				max_events = info.events;
				for (i=0; i<info.array.raid_disks; i++)
					if (avail[i])
						avail[i]--;
				avail[info.disk.raid_disk] = 2;
				st->ss->getinfo_super(st, bestinfo);
			} else { /* info.events much bigger */
				cnt = 1; cnt1 = 0;
				memset(avail, 0, info.disk.raid_disk);
				max_events = info.events;
				st->ss->getinfo_super(st, bestinfo);
			}
		}
		st->ss->free_super(st);
	}
	return cnt + cnt1;
}

void RebuildMap(void)
{
	struct mdstat_ent *mdstat = mdstat_read(0, 0);
	struct mdstat_ent *md;
	struct map_ent *map = NULL;
	int mdp = get_mdp_major();

	for (md = mdstat ; md ; md = md->next) {
		struct mdinfo *sra = sysfs_read(-1, md->devnum, GET_DEVS);
		struct mdinfo *sd;

		for (sd = sra->devs ; sd ; sd = sd->next) {
			char dn[30];
			int dfd;
			int ok;
			struct supertype *st;
			char *path;
			struct mdinfo info;

			sprintf(dn, "%d:%d", sd->disk.major, sd->disk.minor);
			dfd = dev_open(dn, O_RDONLY);
			if (dfd < 0)
				continue;
			st = guess_super(dfd);
			if ( st == NULL)
				ok = -1;
			else
				ok = st->ss->load_super(st, dfd, NULL);
			close(dfd);
			if (ok != 0)
				continue;
			st->ss->getinfo_super(st, &info);
			if (md->devnum > 0)
				path = map_dev(MD_MAJOR, md->devnum, 0);
			else
				path = map_dev(mdp, (-1-md->devnum)<< 6, 0);
			map_add(&map, md->devnum,
				info.text_version,
				info.uuid, path ? : "/unknown");
			st->ss->free_super(st);
			break;
		}
	}
	map_write(map);
	map_free(map);
}

int IncrementalScan(int verbose)
{
	/* look at every device listed in the 'map' file.
	 * If one is found that is not running then:
	 *  look in mdadm.conf for bitmap file.
	 *   if one exists, but array has none, add it.
	 *  try to start array in auto-readonly mode
	 */
	struct map_ent *mapl = NULL;
	struct map_ent *me;
	mddev_ident_t devs, mddev;
	int rv = 0;

	map_read(&mapl);
	devs = conf_get_ident(NULL);

	for (me = mapl ; me ; me = me->next) {
		char path[1024];
		mdu_array_info_t array;
		mdu_bitmap_file_t bmf;
		struct mdinfo *sra;
		int mdfd = open_mddev_devnum(me->path, me->devnum,
					     NULL, path, 0);
		if (mdfd < 0)
			continue;
		if (ioctl(mdfd, GET_ARRAY_INFO, &array) == 0 ||
		    errno != ENODEV) {
			close(mdfd);
			continue;
		}
		/* Ok, we can try this one.   Maybe it needs a bitmap */
		for (mddev = devs ; mddev ; mddev = mddev->next)
			if (strcmp(mddev->devname, me->path) == 0)
				break;
		if (mddev && mddev->bitmap_file) {
			/*
			 * Note: early kernels will wrongly fail this, so it
			 * is a hint only
			 */
			int added = -1;
			if (ioctl(mdfd, GET_ARRAY_INFO, &bmf) < 0) {
				int bmfd = open(mddev->bitmap_file, O_RDWR);
				if (bmfd >= 0) {
					added = ioctl(mdfd, SET_BITMAP_FILE,
						      bmfd);
					close(bmfd);
				}
			}
			if (verbose >= 0) {
				if (added == 0)
					fprintf(stderr, Name
						": Added bitmap %s to %s\n",
						mddev->bitmap_file, me->path);
				else if (errno != EEXIST)
					fprintf(stderr, Name
					   ": Failed to add bitmap to %s: %s\n",
						me->path, strerror(errno));
			}
		}
		sra = sysfs_read(mdfd, 0, 0);
		if (sra) {
			if (sysfs_set_str(sra, NULL,
					  "array_state", "read-auto") == 0) {
				if (verbose >= 0)
					fprintf(stderr, Name
						": started array %s\n",
						me->path);
			} else {
				fprintf(stderr, Name
					": failed to start array %s: %s\n",
					me->path, strerror(errno));
				rv = 1;
			}
		}
	}
	return rv;
}

static char *container2devname(char *devname)
{
	int fd = open(devname, O_RDONLY);
	char *mdname = NULL;

	if (fd >= 0) {
		mdname = devnum2devname(fd2devnum(fd));
		close(fd);
	}

	return mdname;
}

int Incremental_container(struct supertype *st, char *devname, int verbose,
			  int runstop, int autof)
{
	/* Collect the contents of this container and for each
	 * array, choose a device name and assemble the array.
	 */

	struct mdinfo *list = st->ss->container_content(st);
	struct mdinfo *ra;
	char *mdname = container2devname(devname);

	if (!mdname) {
		fprintf(stderr, Name": failed to determine device name\n");
		return 2;
	}

	for (ra = list ; ra ; ra = ra->next) {
		struct mdinfo *dev, *sra;
		int devnum = -1;
		int mdfd;
		char chosen_name[1024];
		int usepart = 1;
		char *n;
		int working = 0, preexist = 0;
		struct map_ent *mp, *map = NULL;
		char nbuf[64];
		char *name_to_use;
		struct mddev_ident_s *match = NULL;

		if ((autof&7) == 3 || (autof&7) == 5)
			usepart = 0;

		mp = map_by_uuid(&map, ra->uuid);

		name_to_use = ra->name;
		if (! name_to_use ||
		    ! *name_to_use ||
		    (*devname != '/' || strncmp("UUID-", strrchr(devname,'/')+1,5) == 0)
			)
			name_to_use = fname_from_uuid(st, ra, nbuf, '-');
		    
		if (!mp) {

			/* Check in mdadm.conf for devices == devname and
			 * member == ra->text_version after second slash.
			 */
			char *sub = strchr(ra->text_version+1, '/');
			struct mddev_ident_s *array_list;
			if (sub) {
				sub++;
				array_list = conf_get_ident(NULL);
			} else
				array_list = NULL;
			for(; array_list ; array_list = array_list->next) {
				int fd;
				char *dn;
				if (array_list->member == NULL ||
				    array_list->container == NULL)
					continue;
				if (strcmp(array_list->member, sub) != 0)
					continue;
				if (array_list->uuid_set &&
				    !same_uuid(ra->uuid, array_list->uuid, st->ss->swapuuid))
					continue;
				fd = open(array_list->container, O_RDONLY);
				if (fd < 0)
					continue;
				dn = devnum2devname(fd2devnum(fd));
				close(fd);
				if (strncmp(dn, ra->text_version+1,
					    strlen(dn)) != 0 ||
				    ra->text_version[strlen(dn)+1] != '/') {
					free(dn);
					continue;
				}
				free(dn);
				/* we have a match */
				match = array_list;
				if (verbose>0)
					fprintf(stderr, Name ": match found for member %s\n",
						array_list->member);
				break;
			}
		}

		if (match && is_standard(match->devname, &devnum))
			/* we have devnum now */;
		else if (mp)
			devnum = mp->devnum;
		else if (is_standard(name_to_use, &devnum))
			/* have devnum */;
		else {
			n = name_to_use;
			if (*n == 'd')
				n++;
			if (*n && devnum < 0) {
				devnum = strtoul(n, &n, 10);
				if (devnum >= 0 && (*n == 0 || *n == ' ')) {
					/* Use this devnum */
					usepart = (name_to_use[0] == 'd');
					if (mddev_busy(usepart ? (-1-devnum) : devnum))
						devnum = -1;
				} else
					devnum = -1;
			}

			if (devnum < 0) {
				char *nm = name_to_use;
				char nbuf[1024];
				struct stat stb;
				if (strchr(nm, ':'))
					nm = strchr(nm, ':')+1;
				sprintf(nbuf, "/dev/md/%s", nm);

				if (stat(nbuf, &stb) == 0 &&
				    S_ISBLK(stb.st_mode) &&
				    major(stb.st_rdev) == (usepart ?
							   get_mdp_major() : MD_MAJOR)){
					if (usepart)
						devnum = minor(stb.st_rdev)
							>> MdpMinorShift;
					else
						devnum = minor(stb.st_rdev);
					if (mddev_busy(usepart ? (-1-devnum) : devnum))
						devnum = -1;
				}
			}

			if (devnum >= 0)
				devnum = usepart ? (-1-devnum) : devnum;
			else
				devnum = find_free_devnum(usepart);
		}
		mdfd = open_mddev_devnum(mp ? mp->path : match ? match->devname : NULL,
					 devnum, name_to_use,
					 chosen_name, autof>>3);

		if (mdfd < 0) {
			fprintf(stderr, Name ": failed to open %s: %s.\n",
				chosen_name, strerror(errno));
			return 2;
		}


		sysfs_init(ra, mdfd, 0);

		sra = sysfs_read(mdfd, 0, GET_VERSION);
		if (sra == NULL || strcmp(sra->text_version, ra->text_version) != 0)
			if (sysfs_set_array(ra, md_get_version(mdfd)) != 0)
				return 1;
		if (sra)
			sysfs_free(sra);

		for (dev = ra->devs; dev; dev = dev->next)
			if (sysfs_add_disk(ra, dev) == 0)
				working++;
			else if (errno == EEXIST)
				preexist++;
		if (working == 0)
			/* Nothing new, don't try to start */ ;
		else if (runstop > 0 ||
			 (working + preexist) >= ra->array.working_disks) {
			switch(ra->array.level) {
			case LEVEL_LINEAR:
			case LEVEL_MULTIPATH:
			case 0:
				sysfs_set_str(ra, NULL, "array_state",
					      "active");
				break;
			default:
				sysfs_set_str(ra, NULL, "array_state",
					      "readonly");
				/* start mdmon if needed. */
				if (!mdmon_running(st->container_dev))
					start_mdmon(st->container_dev);
				ping_monitor(devnum2devname(st->container_dev));
				break;
			}
			sysfs_set_safemode(ra, ra->safe_mode_delay);
			if (verbose >= 0) {
				fprintf(stderr, Name
					": Started %s with %d devices",
					chosen_name, working + preexist);
				if (preexist)
					fprintf(stderr, " (%d new)", working);
				fprintf(stderr, "\n");
			}
			/* FIXME should have an O_EXCL and wait for read-auto */
		} else
			if (verbose >= 0)
				fprintf(stderr, Name
					": %s assembled with %d devices but "
					"not started\n",
					chosen_name, working);
		close(mdfd);
		map_update(&map, devnum,
			   ra->text_version,
			   ra->uuid, chosen_name);
	}
	return 0;
}<|MERGE_RESOLUTION|>--- conflicted
+++ resolved
@@ -85,15 +85,11 @@
 	int dfd, mdfd;
 	char *avail;
 	int active_disks;
-<<<<<<< HEAD
 	int uuid_for_name = 0;
 	char *name_to_use;
 	char nbuf[64];
 
-=======
->>>>>>> 7b403fef
 	struct createinfo *ci = conf_get_create_info();
-	char *name;
 
 
 	/* 1/ Check if device is permitted by mdadm.conf */
@@ -222,20 +218,10 @@
 	 * but don't trust the 'name' in the array. Thus a 'random' minor
 	 * number will be assigned, and the device name will be based
 	 * on that. */
-	name = info.name;
 	if (!match) {
 		if (homehost == NULL ||
-<<<<<<< HEAD
 		       st->ss->match_home(st, homehost) != 1)
 			uuid_for_name = 1;
-=======
-		    st->ss->match_home(st, homehost) == 0) {
-			if (verbose >= 0)
-				fprintf(stderr, Name
-	      ": not found in mdadm.conf and not identified by homehost.\n");
-			name = NULL;
-		}
->>>>>>> 7b403fef
 	}
 	/* 4/ Determine device number. */
 	/* - If in mdadm.conf with std name, get number from name. */
@@ -245,7 +231,6 @@
 	/* - Choose a free, high number. */
 	/* - Use a partitioned device unless strong suggestion not to. */
 	/*         e.g. auto=md */
-<<<<<<< HEAD
 	mp = map_by_uuid(&map, info.uuid);
 
 	if (uuid_for_name && ! mp) {
@@ -256,11 +241,6 @@
 				" - using uuid based name\n");
 	} else
 		name_to_use = info.name;
-
-	if (match && is_standard(match->devname, &devnum))
-		/* We have devnum now */;
-	else if (mp != NULL)
-=======
 
 	/* There are three possible sources for 'autof':  command line,
 	 * ARRAY line in mdadm.conf, or CREATE line in mdadm.conf.
@@ -273,8 +253,7 @@
 
 	if (match && (rv = is_standard(match->devname, &devnum))) {
 		devnum = (rv > 0) ? (-1-devnum) : devnum;
-	} else if ((mp = map_by_uuid(&map, info.uuid)) != NULL)
->>>>>>> 7b403fef
+	} else if (mp != NULL)
 		devnum = mp->devnum;
 	else {
 		/* Have to guess a bit. */
@@ -285,7 +264,6 @@
 
 		if ((autof&7) == 3 || (autof&7) == 5)
 			use_partitions = 0;
-<<<<<<< HEAD
 		if (st->ss->external)
 			use_partitions = 0;
 		np = strchr(name_to_use, ':');
@@ -293,13 +271,6 @@
 			np++;
 		else
 			np = name_to_use;
-=======
-		np = name ? strchr(name, ':') : ":NONAME";
-		if (np)
-			np++;
-		else
-			np = name;
->>>>>>> 7b403fef
 		devnum = strtoul(np, &ep, 10);
 		if (ep > np && *ep == 0) {
 			/* This is a number.  Let check that it is unused. */
@@ -341,11 +312,7 @@
 
 	mdfd = open_mddev_devnum(match ? match->devname : mp ? mp->path : NULL,
 				 devnum,
-<<<<<<< HEAD
 				 name_to_use,
-=======
-				 name,
->>>>>>> 7b403fef
 				 chosen_name, autof >> 3);
 	if (mdfd < 0) {
 		fprintf(stderr, Name ": failed to open %s: %s.\n",
@@ -534,7 +501,7 @@
 		}
 		sra = sysfs_read(mdfd, devnum, 0);
 		if ((sra == NULL || active_disks >= info.array.working_disks)
-		    && name != NULL)
+		    && uuid_for_name == 0)
 			rv = ioctl(mdfd, RUN_ARRAY, NULL);
 		else
 			rv = sysfs_set_str(sra, NULL,
