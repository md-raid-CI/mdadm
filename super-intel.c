--- conflicted
+++ resolved
@@ -4061,7 +4061,6 @@
 	return 0;
 }
 
-<<<<<<< HEAD
 static int default_chunk_imsm(struct supertype *st)
 {
 	struct intel_super *super = st->sb;
@@ -4072,7 +4071,6 @@
 	return imsm_orom_default_chunk(super->orom);
 }
 
-=======
 static void handle_missing(struct intel_super *super, struct imsm_dev *dev);
 
 static int kill_subarray_imsm(struct supertype *st)
@@ -4196,7 +4194,6 @@
 
 	return 0;
 }
->>>>>>> aa534678
 #endif /* MDASSEMBLE */
 
 static int is_rebuilding(struct imsm_dev *dev)
