--- conflicted
+++ resolved
@@ -1202,13 +1202,8 @@
 		}
 		rv = Build(devlist->devname, chunk, level, layout,
 			   raiddisks, devlist->next, assume_clean,
-<<<<<<< HEAD
 			   bitmap_file, bitmap_chunk, write_behind,
-			   delay, verbose-quiet, autof);
-=======
-			   bitmap_file, bitmap_chunk, write_behind, delay,
-			   verbose-quiet, size);
->>>>>>> c9f39c1b
+			   delay, verbose-quiet, autof, size);
 		break;
 	case CREATE:
 		if (delay == 0) delay = DEFAULT_BITMAP_DELAY;
