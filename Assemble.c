/*
 * mdadm - manage Linux "md" devices aka RAID arrays.
 *
 * Copyright (C) 2001-2006 Neil Brown <neilb@suse.de>
 *
 *
 *    This program is free software; you can redistribute it and/or modify
 *    it under the terms of the GNU General Public License as published by
 *    the Free Software Foundation; either version 2 of the License, or
 *    (at your option) any later version.
 *
 *    This program is distributed in the hope that it will be useful,
 *    but WITHOUT ANY WARRANTY; without even the implied warranty of
 *    MERCHANTABILITY or FITNESS FOR A PARTICULAR PURPOSE.  See the
 *    GNU General Public License for more details.
 *
 *    You should have received a copy of the GNU General Public License
 *    along with this program; if not, write to the Free Software
 *    Foundation, Inc., 59 Temple Place, Suite 330, Boston, MA  02111-1307  USA
 *
 *    Author: Neil Brown
 *    Email: <neilb@cse.unsw.edu.au>
 *    Paper: Neil Brown
 *           School of Computer Science and Engineering
 *           The University of New South Wales
 *           Sydney, 2052
 *           Australia
 */

#include	"mdadm.h"
#include	<ctype.h>

static int name_matches(char *found, char *required, char *homehost)
{
	/* See if the name found matches the required name, possibly
	 * prefixed with 'homehost'
	 */
	char fnd[33];

	strncpy(fnd, found, 32);
	fnd[32] = 0;
	if (strcmp(found, required)==0)
		return 1;
	if (homehost) {
		int l = strlen(homehost);
		if (l < 32 && fnd[l] == ':' &&
		    strcmp(fnd+l+1, required)==0)
			return 1;
	}
	return 0;
}

static int is_member_busy(char *metadata_version)
{
	/* check if the given member array is active */
	struct mdstat_ent *mdstat = mdstat_read(1, 0);
	struct mdstat_ent *ent;
	int busy = 0;

	for (ent = mdstat; ent; ent = ent->next) {
		if (ent->metadata_version == NULL)
			continue;
		if (strncmp(ent->metadata_version, "external:", 9) != 0)
			continue;
		if (!is_subarray(&ent->metadata_version[9]))
			continue;
		/* Skip first char - it can be '/' or '-' */
		if (strcmp(&ent->metadata_version[10], metadata_version+1) == 0) {
			busy = 1;
			break;
		}
	}
	free_mdstat(mdstat);

	return busy;
}

int Assemble(struct supertype *st, char *mddev,
	     mddev_ident_t ident,
	     mddev_dev_t devlist, char *backup_file,
	     int readonly, int runstop,
	     char *update, char *homehost,
	     int verbose, int force)
{
	/*
	 * The task of Assemble is to find a collection of
	 * devices that should (according to their superblocks)
	 * form an array, and to give this collection to the MD driver.
	 * In Linux-2.4 and later, this involves submitting a
	 * SET_ARRAY_INFO ioctl with no arg - to prepare
	 * the array - and then submit a number of
	 * ADD_NEW_DISK ioctls to add disks into
	 * the array.  Finally RUN_ARRAY might
	 * be submitted to start the array.
	 *
	 * Much of the work of Assemble is in finding and/or
	 * checking the disks to make sure they look right.
	 *
	 * If mddev is not set, then scan must be set and we
	 *  read through the config file for dev+uuid mapping
	 *  We recurse, setting mddev, for each device that
	 *    - isn't running
	 *    - has a valid uuid (or any uuid if !uuidset)
	 *
	 * If mddev is set, we try to determine state of md.
	 *   check version - must be at least 0.90.0
	 *   check kernel version.  must be at least 2.4.
	 *    If not, we can possibly fall back on START_ARRAY
	 *   Try to GET_ARRAY_INFO.
	 *     If possible, give up
	 *     If not, try to STOP_ARRAY just to make sure
	 *
	 * If !uuidset and scan, look in conf-file for uuid
	 *       If not found, give up
	 * If !devlist and scan and uuidset, get list of devs from conf-file
	 *
	 * For each device:
	 *   Check superblock - discard if bad
	 *   Check uuid (set if we don't have one) - discard if no match
	 *   Check superblock similarity if we have a superblock - discard if different
	 *   Record events, devicenum
	 * This should give us a list of devices for the array
	 * We should collect the most recent event number
	 *
	 * Count disks with recent enough event count
	 * While force && !enough disks
	 *    Choose newest rejected disks, update event count
	 *     mark clean and rewrite superblock
	 * If recent kernel:
	 *    SET_ARRAY_INFO
	 *    foreach device with recent events : ADD_NEW_DISK
	 *    if runstop == 1 || "enough" disks and runstop==0 -> RUN_ARRAY
	 * If old kernel:
	 *    Check the device numbers in superblock are right
	 *    update superblock if any changes
	 *    START_ARRAY
	 *
	 */
	int mdfd;
	int clean;
	int auto_assem = (mddev == NULL && !ident->uuid_set &&
			  ident->super_minor == UnSet && ident->name[0] == 0
			  && ident->container == NULL && ident->member == NULL);
	int old_linux = 0;
	int vers = vers; /* Keep gcc quite - it really is initialised */
	struct {
		char *devname;
		int uptodate; /* set once we decide that this device is as
			       * recent as everything else in the array.
			       */
		struct mdinfo i;
	} *devices;
	int *best = NULL; /* indexed by raid_disk */
	unsigned int bestcnt = 0;
	int devcnt = 0;
	unsigned int okcnt, sparecnt;
	unsigned int req_cnt;
	unsigned int i;
	int most_recent = 0;
	int chosen_drive;
	int change = 0;
	int inargv = 0;
	int report_missmatch;
	int bitmap_done;
	int start_partial_ok = (runstop >= 0) && 
		(force || devlist==NULL || auto_assem);
	unsigned int num_devs;
	mddev_dev_t tmpdev;
	struct mdinfo info;
	struct mdinfo *content = NULL;
	mdu_array_info_t tmp_inf;
	char *avail;
	int nextspare = 0;
	char *name = NULL;
	int trustworthy;
	char chosen_name[1024];

	if (get_linux_version() < 2004000)
		old_linux = 1;

	/*
	 * If any subdevs are listed, then any that don't
	 * match ident are discarded.  Remainder must all match and
	 * become the array.
	 * If no subdevs, then we scan all devices in the config file, but
	 * there must be something in the identity
	 */

	if (!devlist &&
	    ident->uuid_set == 0 &&
	    ident->super_minor < 0 &&
	    ident->devices == NULL) {
		fprintf(stderr, Name ": No identity information available for %s - cannot assemble.\n",
			mddev ? mddev : "further assembly");
		return 1;
	}

	if (devlist == NULL)
		devlist = conf_get_devs();
	else if (mddev)
		inargv = 1;

	report_missmatch = ((inargv && verbose >= 0) || verbose > 0);
 try_again:
	/* We come back here when doing auto-assembly and attempting some
	 * set of devices failed.  Those are now marked as ->used==2 and
	 * we ignore them and try again
	 */

	tmpdev = devlist; num_devs = 0;
	while (tmpdev) {
		if (tmpdev->used)
			tmpdev->used = 2;
		else
			num_devs++;
		tmpdev = tmpdev->next;
	}
	devices = malloc(num_devs * sizeof(*devices));

	if (!st && ident->st) st = ident->st;

	if (verbose>0)
	    fprintf(stderr, Name ": looking for devices for %s\n",
		    mddev ? mddev : "further assembly");

	/* first walk the list of devices to find a consistent set
	 * that match the criterea, if that is possible.
	 * We flag the ones we like with 'used'.
	 */
	for (tmpdev = devlist;
	     tmpdev;
	     tmpdev = tmpdev->next) {
		char *devname = tmpdev->devname;
		int dfd;
		struct stat stb;
		struct supertype *tst = dup_super(st);

		if (tmpdev->used > 1) continue;

		if (ident->devices &&
		    !match_oneof(ident->devices, devname)) {
			if (report_missmatch)
				fprintf(stderr, Name ": %s is not one of %s\n", devname, ident->devices);
			continue;
		}

		dfd = dev_open(devname, O_RDONLY|O_EXCL);
		if (dfd < 0) {
			if (report_missmatch)
				fprintf(stderr, Name ": cannot open device %s: %s\n",
					devname, strerror(errno));
			tmpdev->used = 2;
		} else if (fstat(dfd, &stb)< 0) {
			/* Impossible! */
			fprintf(stderr, Name ": fstat failed for %s: %s\n",
				devname, strerror(errno));
			tmpdev->used = 2;
		} else if ((stb.st_mode & S_IFMT) != S_IFBLK) {
			fprintf(stderr, Name ": %s is not a block device.\n",
				devname);
			tmpdev->used = 2;
		} else if (!tst && (tst = guess_super(dfd)) == NULL) {
			if (report_missmatch)
				fprintf(stderr, Name ": no recogniseable superblock on %s\n",
					devname);
			tmpdev->used = 2;
		} else if (tst->ss->load_super(tst,dfd, NULL)) {
			if (report_missmatch)
				fprintf( stderr, Name ": no RAID superblock on %s\n",
					 devname);
		} else {
			content = &info;
			memset(content, 0, sizeof(*content));
			tst->ss->getinfo_super(tst, content);
		}
		if (dfd >= 0) close(dfd);

		if (tst && tst->sb && tst->ss->container_content
		    && tst->loaded_container) {
			/* tmpdev is a container.  We need to be either
			 * looking for a member, or auto-assembling
			 */
			if (st) {
				/* already found some components, this cannot
				 * be another one.
				 */
				if (report_missmatch)
					fprintf(stderr, Name ": %s is a container, but we are looking for components\n",
						devname);
				goto loop;
			}

			if (ident->container) {
				if (ident->container[0] == '/' &&
				    !same_dev(ident->container, devname)) {
					if (report_missmatch)
						fprintf(stderr, Name ": %s is not the container required (%s)\n",
							devname, ident->container);
					goto loop;
				}
				if (ident->container[0] != '/') {
					/* we have a uuid */
					int uuid[4];
					if (!parse_uuid(ident->container, uuid) ||
					    !same_uuid(content->uuid, uuid, tst->ss->swapuuid)) {
						if (report_missmatch)
							fprintf(stderr, Name ": %s has wrong UUID to be required container\n",
								devname);
						goto loop;
					}
				}
			}
			/* It is worth looking inside this container.
			 */
		next_member:
			if (tmpdev->content)
				content = tmpdev->content;
			else
				content = tst->ss->container_content(tst);

			tmpdev->content = content->next;
			if (tmpdev->content == NULL)
				tmpdev->used = 2;

		} else if (ident->container || ident->member) {
			/* No chance of this matching if we don't have
			 * a container */
			if (report_missmatch)
				fprintf(stderr, Name "%s is not a container, and one is required.\n",
					devname);
			goto loop;
		}

		if (ident->uuid_set && (!update || strcmp(update, "uuid")!= 0) &&
		    (!tst || !tst->sb ||
		     same_uuid(content->uuid, ident->uuid, tst->ss->swapuuid)==0)) {
			if (report_missmatch)
				fprintf(stderr, Name ": %s has wrong uuid.\n",
					devname);
			goto loop;
		}
		if (ident->name[0] && (!update || strcmp(update, "name")!= 0) &&
		    (!tst || !tst->sb ||
		     name_matches(content->name, ident->name, homehost)==0)) {
			if (report_missmatch)
				fprintf(stderr, Name ": %s has wrong name.\n",
					devname);
			goto loop;
		}
		if (ident->super_minor != UnSet &&
		    (!tst || !tst->sb ||
		     ident->super_minor != content->array.md_minor)) {
			if (report_missmatch)
				fprintf(stderr, Name ": %s has wrong super-minor.\n",
					devname);
			goto loop;
		}
		if (ident->level != UnSet &&
		    (!tst || !tst->sb ||
		     ident->level != content->array.level)) {
			if (report_missmatch)
				fprintf(stderr, Name ": %s has wrong raid level.\n",
					devname);
			goto loop;
		}
		if (ident->raid_disks != UnSet &&
		    (!tst || !tst->sb ||
		     ident->raid_disks!= content->array.raid_disks)) {
			if (report_missmatch)
				fprintf(stderr, Name ": %s requires wrong number of drives.\n",
					devname);
			goto loop;
		}
		if (auto_assem) {
			if (tst == NULL || tst->sb == NULL)
				continue;
		}
		/* If we are this far, then we are nearly commited to this device.
		 * If the super_block doesn't exist, or doesn't match others,
		 * then we probably cannot continue
		 * However if one of the arrays is for the homehost, and
		 * the other isn't that can disambiguate.
		 */

		if (!tst || !tst->sb) {
			fprintf(stderr, Name ": %s has no superblock - assembly aborted\n",
				devname);
			if (st)
				st->ss->free_super(st);
			return 1;
		}

		if (tst && tst->sb && tst->ss->container_content
		    && tst->loaded_container) {
			/* we have the one container we need, don't keep
			 * looking.  If the chosen member is active, skip.
			 */
			if (is_member_busy(content->text_version)) {
				if (report_missmatch)
					fprintf(stderr, Name ": member %s in %s is already assembled\n",
						content->text_version,
						devname);
				tst->ss->free_super(tst);
				tst = NULL;
				content = NULL;
				if (auto_assem)
					goto loop;
				return 1;
			}
			st = tst; tst = NULL;
			if (!auto_assem && tmpdev->next != NULL) {
				fprintf(stderr, Name ": %s is a container, but is not "
					"only device given: confused and aborting\n",
					devname);
				st->ss->free_super(st);
				return 1;
			}
			break;
		}
		if (st == NULL)
			st = dup_super(tst);
		if (st->minor_version == -1)
			st->minor_version = tst->minor_version;
		if (st->ss != tst->ss ||
		    st->minor_version != tst->minor_version ||
		    st->ss->compare_super(st, tst) != 0) {
			/* Some mismatch. If exactly one array matches this host,
			 * we can resolve on that one.
			 * Or, if we are auto assembling, we just ignore the second
			 * for now.
			 */
			if (auto_assem)
				goto loop;
			if (homehost) {
				int first = st->ss->match_home(st, homehost);
				int last = tst->ss->match_home(tst, homehost);
				if (first != last &&
				    (first == 1 || last == 1)) {
					/* We can do something */
					if (first) {/* just ignore this one */
						if (report_missmatch)
							fprintf(stderr, Name ": %s misses out due to wrong homehost\n",
								devname);
						goto loop;
					} else { /* reject all those sofar */
						mddev_dev_t td;
						if (report_missmatch)
							fprintf(stderr, Name ": %s overrides previous devices due to good homehost\n",
								devname);
						for (td=devlist; td != tmpdev; td=td->next)
							if (td->used == 1)
								td->used = 0;
						tmpdev->used = 1;
						goto loop;
					}
				}
			}
			fprintf(stderr, Name ": superblock on %s doesn't match others - assembly aborted\n",
				devname);
			tst->ss->free_super(tst);
			st->ss->free_super(st);
			return 1;
		}

		tmpdev->used = 1;

	loop:
		if (tmpdev->content)
			goto next_member;
		if (tst)
			tst->ss->free_super(tst);
	}

	if (!st || !st->sb || !content)
		return 2;

	/* Now need to open array the device.  Use create_mddev */
	if (content == &info)
		st->ss->getinfo_super(st, content);

	trustworthy = FOREIGN;
	switch (st->ss->match_home(st, homehost)) {
	case 0:
		trustworthy = FOREIGN;
		name = content->name;
		break;
	case 1:
		trustworthy = LOCAL;
		name = strchr(content->name, ':');
		if (name)
			name++;
		else
			name = content->name;
		break;
	case -1:
		trustworthy = FOREIGN;
		break;
	}
	if (!auto_assem && trustworthy == FOREIGN)
		/* If the array is listed in mdadm or on
		 * command line, then we trust the name
		 * even if the array doesn't look local
		 */
		trustworthy = LOCAL;

	if (content->name[0] == 0 &&
	    content->array.level == LEVEL_CONTAINER) {
		name = content->text_version;
		trustworthy = METADATA;
	}
	mdfd = create_mddev(mddev, name, ident->autof, trustworthy,
			    chosen_name);
	if (mdfd < 0) {
		st->ss->free_super(st);
		free(devices);
		if (auto_assem)
			goto try_again;
		return 1;
	}
	mddev = chosen_name;
	vers = md_get_version(mdfd);
	if (vers < 9000) {
		fprintf(stderr, Name ": Assemble requires driver version 0.90.0 or later.\n"
			"    Upgrade your kernel or try --build\n");
		close(mdfd);
		return 1;
	}
	if (ioctl(mdfd, GET_ARRAY_INFO, &tmp_inf)==0) {
		fprintf(stderr, Name ": %s already active, cannot restart it!\n",
			mddev);
		for (tmpdev = devlist ;
		     tmpdev && tmpdev->used != 1;
		     tmpdev = tmpdev->next)
			;
		if (tmpdev && auto_assem)
			fprintf(stderr, Name ":   %s needed for %s...\n",
				mddev, tmpdev->devname);
		close(mdfd);
		mdfd = -3;
		st->ss->free_super(st);
		free(devices);
		if (auto_assem)
			goto try_again;
		return 1;
	}
	ioctl(mdfd, STOP_ARRAY, NULL); /* just incase it was started but has no content */

#ifndef MDASSEMBLE
	if (content != &info) {
		/* This is a member of a container.  Try starting the array. */
		return assemble_container_content(st, mdfd, content, runstop,
					   chosen_name, verbose);
	}
#endif
	/* Ok, no bad inconsistancy, we can try updating etc */
	bitmap_done = 0;
	for (tmpdev = devlist; tmpdev; tmpdev=tmpdev->next) if (tmpdev->used == 1) {
		char *devname = tmpdev->devname;
		struct stat stb;
		/* looks like a good enough match to update the super block if needed */
#ifndef MDASSEMBLE
		if (update) {
			int dfd;
			/* prepare useful information in info structures */
			struct stat stb2;
			struct supertype *tst;
			fstat(mdfd, &stb2);

			if (strcmp(update, "uuid")==0 &&
			    !ident->uuid_set) {
				int rfd;
				if ((rfd = open("/dev/urandom", O_RDONLY)) < 0 ||
				    read(rfd, ident->uuid, 16) != 16) {
					*(__u32*)(ident->uuid) = random();
					*(__u32*)(ident->uuid+1) = random();
					*(__u32*)(ident->uuid+2) = random();
					*(__u32*)(ident->uuid+3) = random();
				}
				if (rfd >= 0) close(rfd);
			}
			dfd = dev_open(devname, O_RDWR|O_EXCL);

			remove_partitions(dfd);

			tst = dup_super(st);
			tst->ss->load_super(tst, dfd, NULL);
			tst->ss->getinfo_super(tst, content);

			memcpy(content->uuid, ident->uuid, 16);
			strcpy(content->name, ident->name);
			content->array.md_minor = minor(stb2.st_rdev);

			tst->ss->update_super(tst, content, update,
					      devname, verbose,
					      ident->uuid_set, homehost);
			if (strcmp(update, "uuid")==0 &&
			    !ident->uuid_set) {
				ident->uuid_set = 1;
				memcpy(ident->uuid, content->uuid, 16);
			}
			if (dfd < 0)
				fprintf(stderr, Name ": Cannot open %s for superblock update\n",
					devname);
			else if (tst->ss->store_super(tst, dfd))
				fprintf(stderr, Name ": Could not re-write superblock on %s.\n",
					devname);
			if (dfd >= 0)
				close(dfd);

			if (strcmp(update, "uuid")==0 &&
			    ident->bitmap_fd >= 0 && !bitmap_done) {
				if (bitmap_update_uuid(ident->bitmap_fd,
						       content->uuid,
						       tst->ss->swapuuid) != 0)
					fprintf(stderr, Name ": Could not update uuid on external bitmap.\n");
				else
					bitmap_done = 1;
			}
			tst->ss->free_super(tst);
		} else
#endif
		{
			struct supertype *tst = dup_super(st);
			int dfd;
			dfd = dev_open(devname, O_RDWR|O_EXCL);

			remove_partitions(dfd);

			tst->ss->load_super(tst, dfd, NULL);
			tst->ss->getinfo_super(tst, content);
			tst->ss->free_super(tst);
			close(dfd);
		}

		stat(devname, &stb);

		if (verbose > 0)
			fprintf(stderr, Name ": %s is identified as a member of %s, slot %d.\n",
				devname, mddev, content->disk.raid_disk);
		devices[devcnt].devname = devname;
		devices[devcnt].uptodate = 0;
		devices[devcnt].i = *content;
		devices[devcnt].i.disk.major = major(stb.st_rdev);
		devices[devcnt].i.disk.minor = minor(stb.st_rdev);
		if (most_recent < devcnt) {
			if (devices[devcnt].i.events
			    > devices[most_recent].i.events)
				most_recent = devcnt;
		}
		if (content->array.level == -4)
			/* with multipath, the raid_disk from the superblock is meaningless */
			i = devcnt;
		else
			i = devices[devcnt].i.disk.raid_disk;
		if (i+1 == 0) {
			if (nextspare < content->array.raid_disks)
				nextspare = content->array.raid_disks;
			i = nextspare++;
		} else {
			if (i >= content->array.raid_disks &&
			    i >= nextspare)
				nextspare = i+1;
		}
		if (i < 10000) {
			if (i >= bestcnt) {
				unsigned int newbestcnt = i+10;
				int *newbest = malloc(sizeof(int)*newbestcnt);
				unsigned int c;
				for (c=0; c < newbestcnt; c++)
					if (c < bestcnt)
						newbest[c] = best[c];
					else
						newbest[c] = -1;
				if (best)free(best);
				best = newbest;
				bestcnt = newbestcnt;
			}
			if (best[i] >=0 &&
			    devices[best[i]].i.events
			    == devices[devcnt].i.events
			    && (devices[best[i]].i.disk.minor
				!= devices[devcnt].i.disk.minor)
			    && st->ss == &super0
			    && content->array.level != LEVEL_MULTIPATH) {
				/* two different devices with identical superblock.
				 * Could be a mis-detection caused by overlapping
				 * partitions.  fail-safe.
				 */
				fprintf(stderr, Name ": WARNING %s and %s appear"
					" to have very similar superblocks.\n"
					"      If they are really different, "
					"please --zero the superblock on one\n"
					"      If they are the same or overlap,"
					" please remove one from %s.\n",
					devices[best[i]].devname, devname,
					inargv ? "the list" :
					   "the\n      DEVICE list in mdadm.conf"
					);
				close(mdfd);
				return 1;
			}
			if (best[i] == -1
			    || (devices[best[i]].i.events
				< devices[devcnt].i.events))
				best[i] = devcnt;
		}
		devcnt++;
	}

	if (devcnt == 0) {
		fprintf(stderr, Name ": no devices found for %s\n",
			mddev);
		if (st)
			st->ss->free_super(st);
		close(mdfd);
		return 1;
	}

	if (update && strcmp(update, "byteorder")==0)
		st->minor_version = 90;

	st->ss->getinfo_super(st, content);
	clean = content->array.state & 1;

	/* now we have some devices that might be suitable.
	 * I wonder how many
	 */
	avail = malloc(content->array.raid_disks);
	memset(avail, 0, content->array.raid_disks);
	okcnt = 0;
	sparecnt=0;
	for (i=0; i< bestcnt ;i++) {
		int j = best[i];
		int event_margin = 1; /* always allow a difference of '1'
				       * like the kernel does
				       */
		if (j < 0) continue;
		/* note: we ignore error flags in multipath arrays
		 * as they don't make sense
		 */
		if (content->array.level != -4)
			if (!(devices[j].i.disk.state & (1<<MD_DISK_SYNC))) {
				if (!(devices[j].i.disk.state
				      & (1<<MD_DISK_FAULTY)))
					sparecnt++;
				continue;
			}
		if (devices[j].i.events+event_margin >=
		    devices[most_recent].i.events) {
			devices[j].uptodate = 1;
			if (i < content->array.raid_disks) {
				okcnt++;
				avail[i]=1;
			} else
				sparecnt++;
		}
	}
	while (force && !enough(content->array.level, content->array.raid_disks,
				content->array.layout, 1,
				avail, okcnt)) {
		/* Choose the newest best drive which is
		 * not up-to-date, update the superblock
		 * and add it.
		 */
		int fd;
		struct supertype *tst;
		long long current_events;
		chosen_drive = -1;
		for (i=0; i<content->array.raid_disks && i < bestcnt; i++) {
			int j = best[i];
			if (j>=0 &&
			    !devices[j].uptodate &&
			    (chosen_drive < 0 ||
			     devices[j].i.events
			     > devices[chosen_drive].i.events))
				chosen_drive = j;
		}
		if (chosen_drive < 0)
			break;
		current_events = devices[chosen_drive].i.events;
	add_another:
		if (verbose >= 0)
			fprintf(stderr, Name ": forcing event count in %s(%d) from %d upto %d\n",
				devices[chosen_drive].devname,
				devices[chosen_drive].i.disk.raid_disk,
				(int)(devices[chosen_drive].i.events),
				(int)(devices[most_recent].i.events));
		fd = dev_open(devices[chosen_drive].devname, O_RDWR|O_EXCL);
		if (fd < 0) {
			fprintf(stderr, Name ": Couldn't open %s for write - not updating\n",
				devices[chosen_drive].devname);
			devices[chosen_drive].i.events = 0;
			continue;
		}
		tst = dup_super(st);
		if (tst->ss->load_super(tst,fd, NULL)) {
			close(fd);
			fprintf(stderr, Name ": RAID superblock disappeared from %s - not updating.\n",
				devices[chosen_drive].devname);
			devices[chosen_drive].i.events = 0;
			continue;
		}
		content->events = devices[most_recent].i.events;
		tst->ss->update_super(tst, content, "force-one",
				     devices[chosen_drive].devname, verbose,
				     0, NULL);

		if (tst->ss->store_super(tst, fd)) {
			close(fd);
			fprintf(stderr, Name ": Could not re-write superblock on %s\n",
				devices[chosen_drive].devname);
			devices[chosen_drive].i.events = 0;
			tst->ss->free_super(tst);
			continue;
		}
		close(fd);
		devices[chosen_drive].i.events = devices[most_recent].i.events;
		devices[chosen_drive].uptodate = 1;
		avail[chosen_drive] = 1;
		okcnt++;
		tst->ss->free_super(tst);

		/* If there are any other drives of the same vintage,
		 * add them in as well.  We can't lose and we might gain
		 */
		for (i=0; i<content->array.raid_disks && i < bestcnt ; i++) {
			int j = best[i];
			if (j >= 0 &&
			    !devices[j].uptodate &&
			    devices[j].i.events == current_events) {
				chosen_drive = j;
				goto add_another;
			}
		}
	}

	/* Now we want to look at the superblock which the kernel will base things on
	 * and compare the devices that we think are working with the devices that the
	 * superblock thinks are working.
	 * If there are differences and --force is given, then update this chosen
	 * superblock.
	 */
	chosen_drive = -1;
	st->ss->free_super(st);
	for (i=0; chosen_drive < 0 && i<bestcnt; i++) {
		int j = best[i];
		int fd;

		if (j<0)
			continue;
		if (!devices[j].uptodate)
			continue;
		chosen_drive = j;
		if ((fd=dev_open(devices[j].devname, O_RDONLY|O_EXCL))< 0) {
			fprintf(stderr, Name ": Cannot open %s: %s\n",
				devices[j].devname, strerror(errno));
			close(mdfd);
			return 1;
		}
		if (st->ss->load_super(st,fd, NULL)) {
			close(fd);
			fprintf(stderr, Name ": RAID superblock has disappeared from %s\n",
				devices[j].devname);
			close(mdfd);
			return 1;
		}
		close(fd);
	}
	if (st->sb == NULL) {
		fprintf(stderr, Name ": No suitable drives found for %s\n", mddev);
		close(mdfd);
		return 1;
	}
	st->ss->getinfo_super(st, content);
#ifndef MDASSEMBLE
	sysfs_init(content, mdfd, 0);
#endif
	for (i=0; i<bestcnt; i++) {
		int j = best[i];
		unsigned int desired_state;

		if (i < content->array.raid_disks)
			desired_state = (1<<MD_DISK_ACTIVE) | (1<<MD_DISK_SYNC);
		else
			desired_state = 0;

		if (j<0)
			continue;
		if (!devices[j].uptodate)
			continue;

		devices[j].i.disk.state = desired_state;
		if (!(devices[j].i.array.state & 1))
			clean = 0;

		if (st->ss->update_super(st, &devices[j].i, "assemble", NULL,
					 verbose, 0, NULL)) {
			if (force) {
				if (verbose >= 0)
					fprintf(stderr, Name ": "
						"clearing FAULTY flag for device %d in %s for %s\n",
						j, mddev, devices[j].devname);
				change = 1;
			} else {
				if (verbose >= -1)
					fprintf(stderr, Name ": "
						"device %d in %s has wrong state in superblock, but %s seems ok\n",
						i, mddev, devices[j].devname);
			}
		}
#if 0
		if (!(super.disks[i].i.disk.state & (1 << MD_DISK_FAULTY))) {
			fprintf(stderr, Name ": devices %d of %s is not marked FAULTY in superblock, but cannot be found\n",
				i, mddev);
		}
#endif
	}
	if (force && !clean &&
	    !enough(content->array.level, content->array.raid_disks,
		    content->array.layout, clean,
		    avail, okcnt)) {
		change += st->ss->update_super(st, content, "force-array",
					devices[chosen_drive].devname, verbose,
					       0, NULL);
		clean = 1;
	}

	if (change) {
		int fd;
		fd = dev_open(devices[chosen_drive].devname, O_RDWR|O_EXCL);
		if (fd < 0) {
			fprintf(stderr, Name ": Could not open %s for write - cannot Assemble array.\n",
				devices[chosen_drive].devname);
			close(mdfd);
			return 1;
		}
		if (st->ss->store_super(st, fd)) {
			close(fd);
			fprintf(stderr, Name ": Could not re-write superblock on %s\n",
				devices[chosen_drive].devname);
			close(mdfd);
			return 1;
		}
		close(fd);
	}

	/* If we are in the middle of a reshape we may need to restore saved data
	 * that was moved aside due to the reshape overwriting live data
	 * The code of doing this lives in Grow.c
	 */
#ifndef MDASSEMBLE
	if (content->reshape_active) {
		int err = 0;
		int *fdlist = malloc(sizeof(int)* bestcnt);
		for (i=0; i<bestcnt; i++) {
			int j = best[i];
			if (j >= 0) {
				fdlist[i] = dev_open(devices[j].devname, O_RDWR|O_EXCL);
				if (fdlist[i] < 0) {
					fprintf(stderr, Name ": Could not open %s for write - cannot Assemble array.\n",
						devices[j].devname);
					err = 1;
					break;
				}
			} else
				fdlist[i] = -1;
		}
		if (!err)
			err = Grow_restart(st, content, fdlist, bestcnt, backup_file);
		while (i>0) {
			i--;
			if (fdlist[i]>=0) close(fdlist[i]);
		}
		if (err) {
			fprintf(stderr, Name ": Failed to restore critical section for reshape, sorry.\n");
			close(mdfd);
			return err;
		}
	}
#endif
	/* count number of in-sync devices according to the superblock.
	 * We must have this number to start the array without -s or -R
	 */
	req_cnt = content->array.working_disks;

	/* Almost ready to actually *do* something */
	if (!old_linux) {
		int rv;

		/* First, fill in the map, so that udev can find our name
		 * as soon as we become active.
		 */
		map_update(NULL, fd2devnum(mdfd), content->text_version,
			   content->uuid, chosen_name);

		rv = set_array_info(mdfd, st, content);
		if (rv) {
			fprintf(stderr, Name ": failed to set array info for %s: %s\n",
				mddev, strerror(errno));
			close(mdfd);
			return 1;
		}
		if (ident->bitmap_fd >= 0) {
			if (ioctl(mdfd, SET_BITMAP_FILE, ident->bitmap_fd) != 0) {
				fprintf(stderr, Name ": SET_BITMAP_FILE failed.\n");
				close(mdfd);
				return 1;
			}
		} else if (ident->bitmap_file) {
			/* From config file */
			int bmfd = open(ident->bitmap_file, O_RDWR);
			if (bmfd < 0) {
				fprintf(stderr, Name ": Could not open bitmap file %s\n",
					ident->bitmap_file);
				close(mdfd);
				return 1;
			}
			if (ioctl(mdfd, SET_BITMAP_FILE, bmfd) != 0) {
				fprintf(stderr, Name ": Failed to set bitmapfile for %s\n", mddev);
				close(bmfd);
				close(mdfd);
				return 1;
			}
			close(bmfd);
		}

		/* First, add the raid disks, but add the chosen one last */
		for (i=0; i<= bestcnt; i++) {
			int j;
			if (i < bestcnt) {
				j = best[i];
				if (j == chosen_drive)
					continue;
			} else
				j = chosen_drive;

			if (j >= 0 /* && devices[j].uptodate */) {
				rv = add_disk(mdfd, st, content, &devices[j].i);

				if (rv) {
					fprintf(stderr, Name ": failed to add "
						        "%s to %s: %s\n",
						devices[j].devname,
						mddev,
						strerror(errno));
					if (i < content->array.raid_disks
					    || i == bestcnt)
						okcnt--;
					else
						sparecnt--;
				} else if (verbose > 0)
					fprintf(stderr, Name ": added %s "
						        "to %s as %d\n",
						devices[j].devname, mddev,
						devices[j].i.disk.raid_disk);
			} else if (verbose > 0 && i < content->array.raid_disks)
				fprintf(stderr, Name ": no uptodate device for "
					        "slot %d of %s\n",
					i, mddev);
		}

		if (content->array.level == LEVEL_CONTAINER) {
			if (verbose >= 0) {
				fprintf(stderr, Name ": Container %s has been "
					"assembled with %d drive%s",
					mddev, okcnt+sparecnt, okcnt+sparecnt==1?"":"s");
				if (okcnt < content->array.raid_disks)
					fprintf(stderr, " (out of %d)",
						content->array.raid_disks);
				fprintf(stderr, "\n");
			}
			sysfs_uevent(content, "change");
			close(mdfd);
			return 0;
		}

		if (runstop == 1 ||
		    (runstop <= 0 &&
		     ( enough(content->array.level, content->array.raid_disks,
			      content->array.layout, clean, avail, okcnt) &&
		       (okcnt >= req_cnt || start_partial_ok)
			     ))) {
			if (ioctl(mdfd, RUN_ARRAY, NULL)==0) {
				if (verbose >= 0) {
					fprintf(stderr, Name ": %s has been started with %d drive%s",
						mddev, okcnt, okcnt==1?"":"s");
					if (okcnt < content->array.raid_disks)
						fprintf(stderr, " (out of %d)", content->array.raid_disks);
					if (sparecnt)
						fprintf(stderr, " and %d spare%s", sparecnt, sparecnt==1?"":"s");
					fprintf(stderr, ".\n");
				}
<<<<<<< HEAD
				close(mdfd);
				wait_for(mddev);
				if (auto_assem) {
=======
				if (info.reshape_active &&
				    info.array.level >= 4 &&
				    info.array.level <= 6) {
					/* might need to increase the size
					 * of the stripe cache - default is 256
					 */
					if (256 < 4 * (info.array.chunk_size/4096)) {
						struct mdinfo *sra = sysfs_read(mdfd, 0, 0);
						if (sra)
							sysfs_set_num(sra, NULL,
								      "stripe_cache_size",
								      (4 * info.array.chunk_size / 4096) + 1);
					}
				}
				if (must_close) {
>>>>>>> 3a56f223
					int usecs = 1;
					/* There is a nasty race with 'mdadm --monitor'.
					 * If it opens this device before we close it,
					 * it gets an incomplete open on which IO
					 * doesn't work and the capacity is
					 * wrong.
					 * If we reopen (to check for layered devices)
					 * before --monitor closes, we loose.
					 *
					 * So: wait upto 1 second for there to be
					 * a non-zero capacity.
					 */
					while (usecs < 1000) {
						mdfd = open(mddev, O_RDONLY);
						if (mdfd >= 0) {
							unsigned long long size;
							if (get_dev_size(mdfd, NULL, &size) &&
							    size > 0)
								break;
							close(mdfd);
						}
						usleep(usecs);
						usecs <<= 1;
					}
				}
				return 0;
			}
			fprintf(stderr, Name ": failed to RUN_ARRAY %s: %s\n",
				mddev, strerror(errno));

			if (!enough(content->array.level, content->array.raid_disks,
				    content->array.layout, 1, avail, okcnt))
				fprintf(stderr, Name ": Not enough devices to "
					"start the array.\n");
			else if (!enough(content->array.level,
					 content->array.raid_disks,
					 content->array.layout, clean,
					 avail, okcnt))
				fprintf(stderr, Name ": Not enough devices to "
					"start the array while not clean "
					"- consider --force.\n");

			if (auto_assem)
				ioctl(mdfd, STOP_ARRAY, NULL);
			close(mdfd);
			return 1;
		}
		if (runstop == -1) {
			fprintf(stderr, Name ": %s assembled from %d drive%s",
				mddev, okcnt, okcnt==1?"":"s");
			if (okcnt != content->array.raid_disks)
				fprintf(stderr, " (out of %d)", content->array.raid_disks);
			fprintf(stderr, ", but not started.\n");
			close(mdfd);
			return 0;
		}
		if (verbose >= -1) {
			fprintf(stderr, Name ": %s assembled from %d drive%s", mddev, okcnt, okcnt==1?"":"s");
			if (sparecnt)
				fprintf(stderr, " and %d spare%s", sparecnt, sparecnt==1?"":"s");
			if (!enough(content->array.level, content->array.raid_disks,
				    content->array.layout, 1, avail, okcnt))
				fprintf(stderr, " - not enough to start the array.\n");
			else if (!enough(content->array.level,
					 content->array.raid_disks,
					 content->array.layout, clean,
					 avail, okcnt))
				fprintf(stderr, " - not enough to start the "
					"array while not clean - consider "
					"--force.\n");
			else {
				if (req_cnt == content->array.raid_disks)
					fprintf(stderr, " - need all %d to start it", req_cnt);
				else
					fprintf(stderr, " - need %d of %d to start", req_cnt, content->array.raid_disks);
				fprintf(stderr, " (use --run to insist).\n");
			}
		}
		if (auto_assem)
			ioctl(mdfd, STOP_ARRAY, NULL);
		close(mdfd);
		return 1;
	} else {
		/* The "chosen_drive" is a good choice, and if necessary, the superblock has
		 * been updated to point to the current locations of devices.
		 * so we can just start the array
		 */
		unsigned long dev;
		dev = makedev(devices[chosen_drive].i.disk.major,
			    devices[chosen_drive].i.disk.minor);
		if (ioctl(mdfd, START_ARRAY, dev)) {
		    fprintf(stderr, Name ": Cannot start array: %s\n",
			    strerror(errno));
		}

	}
	close(mdfd);
	return 0;
}

#ifndef MDASSEMBLE
int assemble_container_content(struct supertype *st, int mdfd,
			       struct mdinfo *content, int runstop,
			       char *chosen_name, int verbose)
{
	struct mdinfo *dev, *sra;
	int working = 0, preexist = 0;
	struct map_ent *map = NULL;

	sysfs_init(content, mdfd, 0);

	sra = sysfs_read(mdfd, 0, GET_VERSION);
	if (sra == NULL || strcmp(sra->text_version, content->text_version) != 0)
		if (sysfs_set_array(content, md_get_version(mdfd)) != 0) {
			close(mdfd);
			return 1;
		}
	if (sra)
		sysfs_free(sra);

	for (dev = content->devs; dev; dev = dev->next)
		if (sysfs_add_disk(content, dev) == 0)
			working++;
		else if (errno == EEXIST)
			preexist++;
	if (working == 0) {
		close(mdfd);
		return 1;/* Nothing new, don't try to start */
	} else if (runstop > 0 ||
		 (working + preexist) >= content->array.working_disks) {

		map_update(&map, fd2devnum(mdfd),
			   content->text_version,
			   content->uuid, chosen_name);
		switch(content->array.level) {
		case LEVEL_LINEAR:
		case LEVEL_MULTIPATH:
		case 0:
			sysfs_set_str(content, NULL, "array_state",
				      "active");
			break;
		default:
			sysfs_set_str(content, NULL, "array_state",
				      "readonly");
			/* start mdmon if needed. */
			if (!mdmon_running(st->container_dev))
				start_mdmon(st->container_dev);
			ping_monitor(devnum2devname(st->container_dev));
			break;
		}
		sysfs_set_safemode(content, content->safe_mode_delay);
		if (verbose >= 0) {
			fprintf(stderr, Name
				": Started %s with %d devices",
				chosen_name, working + preexist);
			if (preexist)
				fprintf(stderr, " (%d new)", working);
			fprintf(stderr, "\n");
		}
		wait_for(chosen_name);
		close(mdfd);
		return 0;
		/* FIXME should have an O_EXCL and wait for read-auto */
	} else {
		if (verbose >= 0)
			fprintf(stderr, Name
				": %s assembled with %d devices but "
				"not started\n",
				chosen_name, working);
		close(mdfd);
		return 1;
	}
}
#endif
<|MERGE_RESOLUTION|>--- conflicted
+++ resolved
@@ -1090,27 +1090,23 @@
 						fprintf(stderr, " and %d spare%s", sparecnt, sparecnt==1?"":"s");
 					fprintf(stderr, ".\n");
 				}
-<<<<<<< HEAD
-				close(mdfd);
-				wait_for(mddev);
-				if (auto_assem) {
-=======
-				if (info.reshape_active &&
-				    info.array.level >= 4 &&
-				    info.array.level <= 6) {
+				if (content->reshape_active &&
+				    content->array.level >= 4 &&
+				    content->array.level <= 6) {
 					/* might need to increase the size
 					 * of the stripe cache - default is 256
 					 */
-					if (256 < 4 * (info.array.chunk_size/4096)) {
+					if (256 < 4 * (content->array.chunk_size/4096)) {
 						struct mdinfo *sra = sysfs_read(mdfd, 0, 0);
 						if (sra)
 							sysfs_set_num(sra, NULL,
 								      "stripe_cache_size",
-								      (4 * info.array.chunk_size / 4096) + 1);
+								      (4 * content->array.chunk_size / 4096) + 1);
 					}
 				}
-				if (must_close) {
->>>>>>> 3a56f223
+				close(mdfd);
+				wait_for(mddev);
+				if (auto_assem) {
 					int usecs = 1;
 					/* There is a nasty race with 'mdadm --monitor'.
 					 * If it opens this device before we close it,
