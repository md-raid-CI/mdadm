--- conflicted
+++ resolved
@@ -1017,15 +1017,14 @@
 		if (di->disk.state & (1<<MD_DISK_WRITEMOSTLY))
 			sb->devflags |= __cpu_to_le32(WriteMostly1);
 
-<<<<<<< HEAD
 		if ((rfd = open("/dev/urandom", O_RDONLY)) < 0 ||
 		    read(rfd, sb->device_uuid, 16) != 16) {
-			*(__u32*)(sb->device_uuid) = random();
-			*(__u32*)(sb->device_uuid+4) = random();
-			*(__u32*)(sb->device_uuid+8) = random();
-			*(__u32*)(sb->device_uuid+12) = random();
-		}
-		if (rfd >= 0) close(rfd);
+			__u32 r[4] = {random(), random(), random(), random()};
+			memcpy(sb->device_uuid, r, 16);
+		}
+		if (rfd >= 0)
+			close(rfd);
+
 		sb->events = 0;
 
 		refst =*st;
@@ -1045,31 +1044,6 @@
 					sb->dev_number = refsb->dev_number;
 			}
 			free(refsb);
-=======
-	if ((rfd = open("/dev/urandom", O_RDONLY)) < 0 ||
-	    read(rfd, sb->device_uuid, 16) != 16) {
-		__u32 r[4] = {random(), random(), random(), random()};
-		memcpy(sb->device_uuid, r, 16);
-	}
-	
-	if (rfd >= 0) close(rfd);
-	sb->events = 0;
-
-	refst =*st;
-	refst.sb = NULL;
-	if (load_super1(&refst, fd, NULL)==0) {
-		struct mdp_superblock_1 *refsb = refst.sb;
-
-		memcpy(sb->device_uuid, refsb->device_uuid, 16);
-		if (memcmp(sb->set_uuid, refsb->set_uuid, 16)==0) {
-			/* same array, so preserve events and dev_number */
-			sb->events = refsb->events;
-			/* bugs in 2.6.17 and earlier mean the dev_number
-			 * chosen in Manage must be preserved
-			 */
-			if (get_linux_version() >= 2006018)
-				sb->dev_number = refsb->dev_number;
->>>>>>> c9f39c1b
 		}
 
 		if (!get_dev_size(di->fd, NULL, &dsize))
