--- conflicted
+++ resolved
@@ -612,15 +612,12 @@
 	struct mdinfo *(*container_content)(struct supertype *st);
 	/* Allow a metadata handler to override mdadm's default layouts */
 	int (*default_layout)(int level); /* optional */
-<<<<<<< HEAD
 	/* query the supertype for default chunk size */
 	int (*default_chunk)(struct supertype *st); /* optional */
-=======
 	/* Permit subarray's to be deleted from inactive containers */
 	int (*kill_subarray)(struct supertype *st); /* optional */
 	/* Permit subarray's to be modified */
 	int (*update_subarray)(struct supertype *st, char *update, mddev_ident_t ident); /* optional */
->>>>>>> aa534678
 
 /* for mdmon */
 	int (*open_new)(struct supertype *c, struct active_array *a,
