/*
 * mdadm - manage Linux "md" devices aka RAID arrays.
 *
 * Copyright (C) 2001-2006 Neil Brown <neilb@suse.de>
 *
 *
 *    This program is free software; you can redistribute it and/or modify
 *    it under the terms of the GNU General Public License as published by
 *    the Free Software Foundation; either version 2 of the License, or
 *    (at your option) any later version.
 *
 *    This program is distributed in the hope that it will be useful,
 *    but WITHOUT ANY WARRANTY; without even the implied warranty of
 *    MERCHANTABILITY or FITNESS FOR A PARTICULAR PURPOSE.  See the
 *    GNU General Public License for more details.
 *
 *    You should have received a copy of the GNU General Public License
 *    along with this program; if not, write to the Free Software
 *    Foundation, Inc., 59 Temple Place, Suite 330, Boston, MA  02111-1307  USA
 *
 *    Author: Neil Brown
 *    Email: <neilb@cse.unsw.edu.au>
 *    Paper: Neil Brown
 *           School of Computer Science and Engineering
 *           The University of New South Wales
 *           Sydney, 2052
 *           Australia
 */

#define	_GNU_SOURCE
#define _FILE_OFFSET_BITS 64
#include	<unistd.h>
#if !defined(__dietlibc__) && !defined(__KLIBC__)
extern __off64_t lseek64 __P ((int __fd, __off64_t __offset, int __whence));
#else
# if defined(__NO_STAT64) || __WORDSIZE != 32
# define lseek64 lseek
# endif
#endif

#include	<sys/types.h>
#include	<sys/stat.h>
#include	<stdlib.h>
#include	<time.h>
#include	<sys/time.h>
#include	<getopt.h>
#include	<fcntl.h>
#include	<stdio.h>
#include	<errno.h>
#include	<string.h>
#include	<syslog.h>
#ifdef __dietlibc__
#include	<strings.h>
/* dietlibc has deprecated random and srandom!! */
#define random rand
#define srandom srand
#endif


#include	<linux/kdev_t.h>
/*#include	<linux/fs.h> */
#include	<sys/mount.h>
#include	<asm/types.h>
#include	<sys/ioctl.h>
#define	MD_MAJOR 9
#define MdpMinorShift 6

#ifndef BLKGETSIZE64
#define BLKGETSIZE64 _IOR(0x12,114,size_t) /* return device size in bytes (u64 *arg) */
#endif

#define DEFAULT_BITMAP_CHUNK 4096
#define DEFAULT_BITMAP_DELAY 5
#define DEFAULT_MAX_WRITE_BEHIND 256

#include	"md_u.h"
#include	"md_p.h"
#include	"bitmap.h"
#include	"msg.h"

#include <endian.h>
/* Redhat don't like to #include <asm/byteorder.h>, and
 * some time include <linux/byteorder/xxx_endian.h> isn't enough,
 * and there is no standard conversion function so... */
/* And dietlibc doesn't think byteswap is ok, so.. */
/*  #include <byteswap.h> */
#define bswap_16(x) (((x) & 0x00ffU) << 8 | \
		     ((x) & 0xff00U) >> 8)
#define bswap_32(x) (((x) & 0x000000ffU) << 24 | \
		     ((x) & 0xff000000U) >> 24 | \
		     ((x) & 0x0000ff00U) << 8  | \
		     ((x) & 0x00ff0000U) >> 8)
#define bswap_64(x) (((x) & 0x00000000000000ffULL) << 56 | \
		     ((x) & 0xff00000000000000ULL) >> 56 | \
		     ((x) & 0x000000000000ff00ULL) << 40 | \
		     ((x) & 0x00ff000000000000ULL) >> 40 | \
		     ((x) & 0x0000000000ff0000ULL) << 24 | \
		     ((x) & 0x0000ff0000000000ULL) >> 24 | \
		     ((x) & 0x00000000ff000000ULL) << 8 | \
		     ((x) & 0x000000ff00000000ULL) >> 8)

#if !defined(__KLIBC__)
#if BYTE_ORDER == LITTLE_ENDIAN
#define	__cpu_to_le16(_x) (_x)
#define __cpu_to_le32(_x) (_x)
#define __cpu_to_le64(_x) (_x)
#define	__le16_to_cpu(_x) (_x)
#define __le32_to_cpu(_x) (_x)
#define __le64_to_cpu(_x) (_x)

#define	__cpu_to_be16(_x) bswap_16(_x)
#define __cpu_to_be32(_x) bswap_32(_x)
#define __cpu_to_be64(_x) bswap_64(_x)
#define	__be16_to_cpu(_x) bswap_16(_x)
#define __be32_to_cpu(_x) bswap_32(_x)
#define __be64_to_cpu(_x) bswap_64(_x)
#elif BYTE_ORDER == BIG_ENDIAN
#define	__cpu_to_le16(_x) bswap_16(_x)
#define __cpu_to_le32(_x) bswap_32(_x)
#define __cpu_to_le64(_x) bswap_64(_x)
#define	__le16_to_cpu(_x) bswap_16(_x)
#define __le32_to_cpu(_x) bswap_32(_x)
#define __le64_to_cpu(_x) bswap_64(_x)

#define	__cpu_to_be16(_x) (_x)
#define __cpu_to_be32(_x) (_x)
#define __cpu_to_be64(_x) (_x)
#define	__be16_to_cpu(_x) (_x)
#define __be32_to_cpu(_x) (_x)
#define __be64_to_cpu(_x) (_x)
#else
#  error "unknown endianness."
#endif
#endif /* __KLIBC__ */



/* general information that might be extracted from a superblock */
struct mdinfo {
	mdu_array_info_t	array;
	mdu_disk_info_t		disk;
	__u64			events;
	int			uuid[4];
	char			name[33];
	unsigned long long	data_offset;
	unsigned long long	component_size; /* same as array.size, except in
						 * sectors and up to 64bits.
						 */
	unsigned long long	custom_array_size; /* size for non-default sized
						    * arrays (in sectors)
						    */
	int			reshape_active;
	unsigned long long	reshape_progress;
	unsigned long long	resync_start;
	unsigned long		safe_mode_delay; /* ms delay to mark clean */
	int			new_level, delta_disks, new_layout, new_chunk;
	int			errors;
	int			cache_size; /* size of raid456 stripe cache*/
	int			mismatch_cnt;
	char			text_version[50];

	int container_member; /* for assembling external-metatdata arrays
			       * This is to be used internally by metadata
			       * handler only */

	char 		sys_name[20];
	struct mdinfo *devs;
	struct mdinfo *next;

	/* Device info for mdmon: */
	int state_fd;
	#define DS_FAULTY	1
	#define	DS_INSYNC	2
	#define	DS_WRITE_MOSTLY	4
	#define	DS_SPARE	8
	#define DS_BLOCKED	16
	#define	DS_REMOVE	1024
	#define	DS_UNBLOCK	2048
	int prev_state, curr_state, next_state;

};

struct createinfo {
	int	uid;
	int	gid;
	int	autof;
	int	mode;
	int	symlinks;
	struct supertype *supertype;
};

#define Name "mdadm"

enum mode {
	ASSEMBLE=1,
	BUILD,
	CREATE,
	MANAGE,
	MISC,
	MONITOR,
	GROW,
	INCREMENTAL,
	AUTODETECT,
};

extern char short_options[];
extern char short_bitmap_options[];
extern char short_bitmap_auto_options[];
extern struct option long_options[];
extern char Version[], Usage[], Help[], OptionHelp[],
	Help_create[], Help_build[], Help_assemble[], Help_grow[],
	Help_incr[],
	Help_manage[], Help_misc[], Help_monitor[], Help_config[];

/* for option that don't have short equivilents, we assign arbitrary
 * small numbers.  '1' means an undecorated option, so we start at '2'.
 */
enum special_options {
	AssumeClean = 2,
	BitmapChunk,
	WriteBehind,
	ReAdd,
	NoDegraded,
	Sparc22,
	BackupFile,
	HomeHost,
	AutoHomeHost,
	Symlinks,
	AutoDetect,
	Waitclean,
	DetailPlatform,
};

/* structures read from config file */
/* List of mddevice names and identifiers
 * Identifiers can be:
 *    uuid=128-hex-uuid
 *    super-minor=decimal-minor-number-from-superblock
 *    devices=comma,separated,list,of,device,names,with,wildcards
 *
 * If multiple fields are present, the intersection of all matching
 * devices is considered
 */
#define UnSet (0xfffe)
typedef struct mddev_ident_s {
	char	*devname;

	int	uuid_set;
	int	uuid[4];
	char	name[33];

	unsigned int super_minor;

	char	*devices;	/* comma separated list of device
				 * names with wild cards
				 */
	int	level;
	unsigned int raid_disks;
	unsigned int spare_disks;
	struct supertype *st;
	int	autof;		/* 1 for normal, 2 for partitioned */
	char	*spare_group;
	char	*bitmap_file;
	int	bitmap_fd;

	char	*container;	/* /dev/whatever name of container, or
				 * uuid of container.  You would expect
				 * this to be the 'devname' or UUID
				 * of some other entry.
				 */
	char	*member;	/* subarray within a container */

	struct mddev_ident_s *next;
} *mddev_ident_t;

/* List of device names - wildcards expanded */
typedef struct mddev_dev_s {
	char *devname;
	char disposition;	/* 'a' for add, 'r' for remove, 'f' for fail.
				 * Not set for names read from .config
				 */
	char writemostly;	/* 1 for 'set writemostly', 2 for 'clear writemostly' */
	char re_add;
	char used;		/* set when used */
	struct mdinfo *content;	/* If devname is a container, this might list
				 * the remaining member arrays. */
	struct mddev_dev_s *next;
} *mddev_dev_t;

typedef struct mapping {
	char *name;
	int num;
} mapping_t;


struct mdstat_ent {
	char		*dev;
	int		devnum;
	int		active;
	char		*level;
	char		*pattern; /* U or up, _ for down */
	int		percent; /* -1 if no resync */
	int		resync; /* 1 if resync, 0 if recovery */
	int		devcnt;
	int		raid_disks;
	int		chunk_size;
	char *		metadata_version;
	struct mdstat_ent *next;
};

extern struct mdstat_ent *mdstat_read(int hold, int start);
extern void free_mdstat(struct mdstat_ent *ms);
extern void mdstat_wait(int seconds);
extern void mdstat_wait_fd(int fd, const sigset_t *sigmask);
extern int mddev_busy(int devnum);

struct map_ent {
	struct map_ent *next;
	int	devnum;
	char	metadata[20];
	int	uuid[4];
	int	bad;
	char	*path;
};
extern int map_update(struct map_ent **mpp, int devnum, char *metadata,
		      int uuid[4], char *path);
extern struct map_ent *map_by_uuid(struct map_ent **map, int uuid[4]);
extern struct map_ent *map_by_devnum(struct map_ent **map, int devnum);
extern struct map_ent *map_by_name(struct map_ent **map, char *name);
extern void map_read(struct map_ent **melp);
extern int map_write(struct map_ent *mel);
extern void map_delete(struct map_ent **mapp, int devnum);
extern void map_free(struct map_ent *map);
extern void map_add(struct map_ent **melp,
		    int devnum, char *metadata, int uuid[4], char *path);
extern int map_lock(struct map_ent **melp);
extern void map_unlock(struct map_ent **melp);

/* various details can be requested */
enum sysfs_read_flags {
	GET_LEVEL	= (1 << 0),
	GET_LAYOUT	= (1 << 1),
	GET_COMPONENT	= (1 << 2),
	GET_CHUNK	= (1 << 3),
	GET_CACHE	= (1 << 4),
	GET_MISMATCH	= (1 << 5),
	GET_VERSION	= (1 << 6),
	GET_DISKS	= (1 << 7),
	GET_DEGRADED	= (1 << 8),
	GET_SAFEMODE	= (1 << 9),
	GET_DEVS	= (1 << 10), /* gets role, major, minor */
	GET_OFFSET	= (1 << 11),
	GET_SIZE	= (1 << 12),
	GET_STATE	= (1 << 13),
	GET_ERROR	= (1 << 14),
	SKIP_GONE_DEVS	= (1 << 15),
};

/* If fd >= 0, get the array it is open on,
 * else use devnum. >=0 -> major9. <0.....
 */
extern int sysfs_open(int devnum, char *devname, char *attr);
extern void sysfs_init(struct mdinfo *mdi, int fd, int devnum);
extern void sysfs_free(struct mdinfo *sra);
extern struct mdinfo *sysfs_read(int fd, int devnum, unsigned long options);
extern int sysfs_attr_match(const char *attr, const char *str);
extern int sysfs_match_word(const char *word, char **list);
extern int sysfs_set_str(struct mdinfo *sra, struct mdinfo *dev,
			 char *name, char *val);
extern int sysfs_set_num(struct mdinfo *sra, struct mdinfo *dev,
			 char *name, unsigned long long val);
extern int sysfs_uevent(struct mdinfo *sra, char *event);
extern int sysfs_get_ll(struct mdinfo *sra, struct mdinfo *dev,
			char *name, unsigned long long *val);
extern int sysfs_get_str(struct mdinfo *sra, struct mdinfo *dev,
			 char *name, char *val, int size);
extern int sysfs_set_safemode(struct mdinfo *sra, unsigned long ms);
extern int sysfs_set_array(struct mdinfo *info, int vers);
extern int sysfs_add_disk(struct mdinfo *sra, struct mdinfo *sd,
			  int in_sync);
extern int sysfs_disk_to_scsi_id(int fd, __u32 *id);
extern int sysfs_unique_holder(int devnum, long rdev);
extern int load_sys(char *path, char *buf);


extern int save_stripes(int *source, unsigned long long *offsets,
			int raid_disks, int chunk_size, int level, int layout,
			int nwrites, int *dest,
			unsigned long long start, unsigned long long length);
extern int restore_stripes(int *dest, unsigned long long *offsets,
			   int raid_disks, int chunk_size, int level, int layout,
			   int source, unsigned long long read_offset,
			   unsigned long long start, unsigned long long length);

#ifndef Sendmail
#define Sendmail "/usr/lib/sendmail -t"
#endif

#define SYSLOG_FACILITY LOG_DAEMON

extern char *map_num(mapping_t *map, int num);
extern int map_name(mapping_t *map, char *name);
extern mapping_t r5layout[], r6layout[], pers[], modes[], faultylayout[];

extern char *map_dev(int major, int minor, int create);

struct active_array;
struct metadata_update;

/* A superswitch provides entry point the a metadata handler.
 *
 * The super_switch primarily operates on some "metadata" that
 * is accessed via the 'supertype'.
 * This metadata has one of three possible sources.
 * 1/ It is read from a single device.  In this case it may not completely
 *    describe the array or arrays as some information might be on other
 *    devices.
 * 2/ It is read from all devices in a container.  In this case all
 *    information is present.
 * 3/ It is created by ->init_super / ->add_to_super.  In this case it will
 *    be complete once enough ->add_to_super calls have completed.
 *
 * When creating an array inside a container, the metadata will be
 * formed by a combination of 2 and 3.  The metadata or the array is read,
 * then new information is added.
 *
 * The metadata must sometimes have a concept of a 'current' array
 * and a 'current' device.
 * The 'current' array is set by init_super to be the newly created array,
 * or is set by super_by_fd when it finds it is looking at an array inside
 * a container.
 *
 * The 'current' device is either the device that the metadata was read from
 * in case 1, or the last device added by add_to_super in case 3.
 * Case 2 does not identify a 'current' device.
 */
extern struct superswitch {

	/* Used to report details of metadata read from a component
	 * device. ->load_super has been called.
	 */
	void (*examine_super)(struct supertype *st, char *homehost);
	void (*brief_examine_super)(struct supertype *st, int verbose);
	void (*export_examine_super)(struct supertype *st);

	/* Used to report details of an active array.
	 * ->load_super was possibly given a 'component' string.
	 */
	void (*detail_super)(struct supertype *st, char *homehost);
	void (*brief_detail_super)(struct supertype *st);
	void (*export_detail_super)(struct supertype *st);

	/* Optional: platform hardware / firmware details */
	int (*detail_platform)(int verbose, int enumerate_only);

	/* Used:
	 *   to get uuid to storing in bitmap metadata
	 *   and 'reshape' backup-data metadata
	 *   To see if a device is being re-added to an array it was part of.
	 */
	void (*uuid_from_super)(struct supertype *st, int uuid[4]);

	/* Extract generic details from metadata.  This could be details about
	 * the container, or about an individual array within the container.
	 * The determination is made either by:
	 *   load_super being given a 'component' string.
	 *   validate_geometry determining what to create.
	 * The info includes both array information and device information.
	 * The particular device should be:
	 *   The last device added by add_to_super
	 *   The device the metadata was loaded from by load_super
	 */
	void (*getinfo_super)(struct supertype *st, struct mdinfo *info);

	/* Check if the given metadata is flagged as belonging to "this"
	 * host.  0 for 'no', 1 for 'yes', -1 for "Don't record homehost"
	 */
	int (*match_home)(struct supertype *st, char *homehost);

	/* Make one of several generic modifications to metadata
	 * prior to assembly (or other times).
	 *   sparc2.2  - first bug in early 0.90 metadata
	 *   super-minor - change name of 0.90 metadata
	 *   summaries - 'correct' any redundant data
	 *   resync - mark array as dirty to trigger a resync.
	 *   uuid - set new uuid - only 0.90 or 1.x
	 *   name - change the name of the array (where supported)
	 *   homehost - change which host this array is tied to.
	 *   devicesize - If metadata is at start of device, change recorded
	 *               device size to match actual device size
	 *   byteorder - swap bytes for 0.90 metadata
	 *
	 *   force-one  - mark that device as uptodate, not old or failed.
	 *   force-array - mark array as clean if it would not otherwise
	 *               assemble
	 *   assemble   - not sure how this is different from force-one...
	 *   linear-grow-new - add a new device to a linear array, but don't
	 *                   change the size: so superblock still matches
	 *   linear-grow-update - now change the size of the array.
	 */
	int (*update_super)(struct supertype *st, struct mdinfo *info,
			    char *update,
			    char *devname, int verbose,
			    int uuid_set, char *homehost);

	/* Create new metadata for new array as described.  This could
	 * be a new container, or an array in a pre-existing container.
	 * Also used to zero metadata prior to writing it to invalidate old
	 * metadata.
	 */
	int (*init_super)(struct supertype *st, mdu_array_info_t *info,
			  unsigned long long size, char *name,
			  char *homehost, int *uuid);

	/* update the metadata to include new device, either at create or
	 * when hot-adding a spare.
	 */
	int (*add_to_super)(struct supertype *st, mdu_disk_info_t *dinfo,
			     int fd, char *devname);

	/* Write metadata to one device when fixing problems or adding
	 * a new device.
	 */
	int (*store_super)(struct supertype *st, int fd);

	/*  Write all metadata for this array.
	 */
	int (*write_init_super)(struct supertype *st);
	int (*compare_super)(struct supertype *st, struct supertype *tst);
	int (*load_super)(struct supertype *st, int fd, char *devname);
	struct supertype * (*match_metadata_desc)(char *arg);
	__u64 (*avail_size)(struct supertype *st, __u64 size);
	int (*add_internal_bitmap)(struct supertype *st, int *chunkp,
				   int delay, int write_behind,
				   unsigned long long size, int may_change, int major);
	void (*locate_bitmap)(struct supertype *st, int fd);
	int (*write_bitmap)(struct supertype *st, int fd);
	void (*free_super)(struct supertype *st);

	/* validate_geometry is called with an st returned by
	 * match_metadata_desc.
	 * It should check that the geometry described in compatible with
	 * the metadata type.  It will be called repeatedly as devices
	 * added to validate changing size and new devices.  If there are
	 * inter-device dependencies, it should record sufficient details
	 * so these can be validated.
	 * Both 'size' and '*freesize' are in sectors.  chunk is bytes.
	 */
	int (*validate_geometry)(struct supertype *st, int level, int layout,
				 int raiddisks,
				 int chunk, unsigned long long size,
				 char *subdev, unsigned long long *freesize,
				 int verbose);

	struct mdinfo *(*container_content)(struct supertype *st);
	/* Allow a metadata handler to override mdadm's default layouts */
	int (*default_layout)(int level); /* optional */

/* for mdmon */
	int (*open_new)(struct supertype *c, struct active_array *a,
			char *inst);

	/* Tell the metadata handler the current state of the array.
	 * This covers whether it is known to be consistent (no pending writes)
	 * and how far along a resync is known to have progressed
	 * (in a->resync_start).
	 * resync status is really irrelevant if the array is not consistent,
	 * but some metadata (DDF!) have a place to record the distinction.
	 * If 'consistent' is '2', then the array can mark it dirty if a 
	 * resync/recovery/whatever is required, or leave it clean if not.
	 * Return value is 0 dirty (not consistent) and 1 if clean.
	 * it is only really important if consistent is passed in as '2'.
	 */
	int (*set_array_state)(struct active_array *a, int consistent);

	/* When the state of a device might have changed, we call set_disk to
	 * tell the metadata what the current state is.
	 * Typically this happens on spare->in_sync and (spare|in_sync)->faulty
	 * transitions.
	 * set_disk might be called when the state of the particular disk has
	 * not in fact changed.
	 */
	void (*set_disk)(struct active_array *a, int n, int state);
	void (*sync_metadata)(struct supertype *st);
	void (*process_update)(struct supertype *st,
			       struct metadata_update *update);
	void (*prepare_update)(struct supertype *st,
			       struct metadata_update *update);

	/* activate_spare will check if the array is degraded and, if it
	 * is, try to find some spare space in the container.
	 * On success, it add appropriate updates (For process_update) to
	 * to the 'updates' list and returns a list of 'mdinfo' identifying
	 * the device, or devices as there might be multiple missing
	 * devices and multiple spares available.
	 */
	struct mdinfo *(*activate_spare)(struct active_array *a,
					 struct metadata_update **updates);

	int swapuuid; /* true if uuid is bigending rather than hostendian */
	int external;
	const char *name; /* canonical metadata name */
} super0, super1, super_ddf, *superlist[];

extern struct superswitch super_imsm;

struct metadata_update {
	int	len;
	char	*buf;
	void	*space; /* allocated space that monitor will use */
	struct metadata_update *next;
};

/* A supertype holds a particular collection of metadata.
 * It identifies the metadata type by the superswitch, and the particular
 * sub-version of that metadata type.
 * metadata read in or created is stored in 'sb' and 'info'.
 * There are also fields used by mdmon to track containers.
 *
 * A supertype may refer to:
 *   Just an array, possibly in a container
 *   A container, not identifying any particular array
 *   Info read from just one device, not yet fully describing the array/container.
 *
 *
 * A supertype is created by:
 *   super_by_fd
 *   guess_super
 *   dup_super
 */
struct supertype {
	struct superswitch *ss;
	int minor_version;
	int max_devs;
	int container_dev;    /* devnum of container */
	char subarray[32];	/* name of array inside container */
	void *sb;
	void *info;
	int loaded_container;	/* Set if load_super found a container,
				 * not just one device */

	struct metadata_update *updates;
	struct metadata_update **update_tail;

	/* extra stuff used by mdmon */
	struct active_array *arrays;
	int sock; /* listen to external programs */
	int devnum;
	char *devname; /* e.g. md0.  This appears in metadata_verison:
			*  external:/md0/12
			*/
	int devcnt;

	struct mdinfo *devs;

};

extern struct supertype *super_by_fd(int fd);
extern struct supertype *guess_super(int fd);
extern struct supertype *dup_super(struct supertype *st);
extern int get_dev_size(int fd, char *dname, unsigned long long *sizep);
extern void get_one_disk(int mdfd, mdu_array_info_t *ainf,
			 mdu_disk_info_t *disk);
void wait_for(char *dev, int fd);

#if __GNUC__ < 3
struct stat64;
#endif

#define HAVE_NFTW  we assume
#define HAVE_FTW

#ifdef __UCLIBC__
# include <features.h>
# ifndef __UCLIBC_HAS_LFS__
#  define lseek64 lseek
# endif
# ifndef  __UCLIBC_HAS_FTW__
#  undef HAVE_FTW
#  undef HAVE_NFTW
# endif
#endif

#ifdef __dietlibc__
# undef HAVE_NFTW
#endif

#if defined(__KLIBC__)
# undef HAVE_NFTW
# undef HAVE_FTW
#endif

#ifndef HAVE_NFTW
# define FTW_PHYS 1
# ifndef HAVE_FTW
  struct FTW {};
# endif
#endif

#ifdef HAVE_FTW
# include <ftw.h>
#endif

extern int add_dev(const char *name, const struct stat *stb, int flag, struct FTW *s);


extern int Manage_ro(char *devname, int fd, int readonly);
extern int Manage_runstop(char *devname, int fd, int runstop, int quiet);
extern int Manage_resize(char *devname, int fd, long long size, int raid_disks);
extern int Manage_reconfig(char *devname, int fd, int layout);
extern int Manage_subdevs(char *devname, int fd,
			  mddev_dev_t devlist, int verbose);
extern int autodetect(void);
extern int Grow_Add_device(char *devname, int fd, char *newdev);
extern int Grow_addbitmap(char *devname, int fd, char *file, int chunk, int delay, int write_behind, int force);
extern int Grow_reshape(char *devname, int fd, int quiet, char *backup_file,
			long long size,
			int level, int layout, int chunksize, int raid_disks);
extern int Grow_restart(struct supertype *st, struct mdinfo *info,
			int *fdlist, int cnt, char *backup_file);


extern int Assemble(struct supertype *st, char *mddev,
		    mddev_ident_t ident,
		    mddev_dev_t devlist, char *backup_file,
		    int readonly, int runstop,
		    char *update, char *homehost, int require_homehost,
		    int verbose, int force);

<<<<<<< HEAD
extern int Build(char *mddev, int chunk, int level, int layout,
		 int raiddisks, mddev_dev_t devlist, int assume_clean,
		 char *bitmap_file, int bitmap_chunk, int write_behind,
		 int delay, int verbose, int autof);
=======
extern int Build(char *mddev, int mdfd, int chunk, int level, int layout,
		 int raiddisks,
		 mddev_dev_t devlist, int assume_clean,
		 char *bitmap_file, int bitmap_chunk, int write_behind,
		 int delay, int verbose, unsigned long long size);
>>>>>>> c9f39c1b


extern int Create(struct supertype *st, char *mddev,
		  int chunk, int level, int layout, unsigned long long size, int raiddisks, int sparedisks,
		  char *name, char *homehost, int *uuid,
		  int subdevs, mddev_dev_t devlist,
		  int runstop, int verbose, int force, int assume_clean,
		  char *bitmap_file, int bitmap_chunk, int write_behind, int delay, int autof);

extern int Detail(char *dev, int brief, int export, int test, char *homehost);
extern int Detail_Platform(struct superswitch *ss, int scan, int verbose);
extern int Query(char *dev);
extern int Examine(mddev_dev_t devlist, int brief, int export, int scan,
		   int SparcAdjust, struct supertype *forcest, char *homehost);
extern int Monitor(mddev_dev_t devlist,
		   char *mailaddr, char *alert_cmd,
		   int period, int daemonise, int scan, int oneshot,
		   int dosyslog, int test, char *pidfile);

extern int Kill(char *dev, int force, int quiet, int noexcl);
extern int Wait(char *dev);
extern int WaitClean(char *dev, int verbose);

extern int Incremental(char *devname, int verbose, int runstop,
		       struct supertype *st, char *homehost, int require_homehost,
		       int autof);
extern int Incremental_container(struct supertype *st, char *devname,
				 int verbose, int runstop, int autof,
				 int trustworthy);
extern void RebuildMap(void);
extern int IncrementalScan(int verbose);

extern int CreateBitmap(char *filename, int force, char uuid[16],
			unsigned long chunksize, unsigned long daemon_sleep,
			unsigned long write_behind,
			unsigned long long array_size,
			int major);
extern int ExamineBitmap(char *filename, int brief, struct supertype *st);
extern int bitmap_update_uuid(int fd, int *uuid, int swap);
extern unsigned long bitmap_sectors(struct bitmap_super_s *bsb);

extern int md_get_version(int fd);
extern int get_linux_version(void);
extern int parse_uuid(char *str, int uuid[4]);
extern int check_ext2(int fd, char *name);
extern int check_reiser(int fd, char *name);
extern int check_raid(int fd, char *name);

extern int get_mdp_major(void);
extern int dev_open(char *dev, int flags);
extern int open_dev(int devnum);
extern int open_dev_excl(int devnum);
extern int is_standard(char *dev, int *nump);
extern int same_dev(char *one, char *two);

extern int parse_auto(char *str, char *msg, int config);
extern mddev_ident_t conf_get_ident(char *dev);
extern mddev_dev_t conf_get_devs(void);
extern int conf_test_dev(char *devname);
extern int conf_test_metadata(const char *version);
extern struct createinfo *conf_get_create_info(void);
extern void set_conffile(char *file);
extern char *conf_get_mailaddr(void);
extern char *conf_get_mailfrom(void);
extern char *conf_get_program(void);
extern char *conf_get_homehost(int *require_homehostp);
extern char *conf_line(FILE *file);
extern char *conf_word(FILE *file, int allow_key);
extern int conf_name_is_free(char *name);
extern int devname_matches(char *name, char *match);
extern struct mddev_ident_s *conf_match(struct mdinfo *info, struct supertype *st);

extern void free_line(char *line);
extern int match_oneof(char *devices, char *devname);
extern void uuid_from_super(int uuid[4], mdp_super_t *super);
extern const int uuid_match_any[4];
extern int same_uuid(int a[4], int b[4], int swapuuid);
extern void copy_uuid(void *a, int b[4], int swapuuid);
extern char *fname_from_uuid(struct supertype *st,
			     struct mdinfo *info, char *buf, char sep);
extern unsigned long calc_csum(void *super, int bytes);
extern int enough(int level, int raid_disks, int layout, int clean,
		   char *avail, int avail_disks);
extern int ask(char *mesg);
extern unsigned long long get_component_size(int fd);
extern void remove_partitions(int fd);
extern unsigned long long calc_array_size(int level, int raid_disks, int layout,
				   int chunksize, unsigned long long devsize);
extern int flush_metadata_updates(struct supertype *st);
extern void append_metadata_update(struct supertype *st, void *buf, int len);
extern int assemble_container_content(struct supertype *st, int mdfd,
				      struct mdinfo *content, int runstop,
				      char *chosen_name, int verbose);

extern int add_disk(int mdfd, struct supertype *st,
		    struct mdinfo *sra, struct mdinfo *info);
extern int set_array_info(int mdfd, struct supertype *st, struct mdinfo *info);

extern char *human_size(long long bytes);
extern char *human_size_brief(long long bytes);
extern void print_r10_layout(int layout);

#define NoMdDev (1<<23)
extern int find_free_devnum(int use_partitions);

extern void put_md_name(char *name);
extern char *get_md_name(int dev);

extern char DefaultConfFile[];

extern int create_mddev(char *dev, char *name, int autof, int trustworthy,
			char *chosen);
/* values for 'trustworthy' */
#define	LOCAL	1
#define	FOREIGN	2
#define	METADATA 3
extern int open_mddev(char *dev, int report_errors);
extern int open_container(int fd);

extern int mdmon_running(int devnum);
extern int signal_mdmon(int devnum);
extern int check_env(char *name);
extern int start_mdmon(int devnum);

extern char *devnum2devname(int num);
extern int devname2devnum(char *name);
extern int stat2devnum(struct stat *st);
extern int fd2devnum(int fd);

static inline int dev2major(int d)
{
	if (d >= 0)
		return MD_MAJOR;
	else
		return get_mdp_major();
}

static inline int dev2minor(int d)
{
	if (d >= 0)
		return d;
	return (-1-d) << MdpMinorShift;
}

static inline int ROUND_UP(int a, int base)
{
	return ((a+base-1)/base)*base;
}

static inline int is_subarray(char *vers)
{
	/* The version string for a 'subarray' (an array in a container)
	 * is 
	 *    /containername/componentname    for normal read-write arrays
	 *    -containername/componentname    for read-only arrays.
	 * containername is e.g. md0, md_d1
	 * componentname is dependant on the metadata. e.g. '1' 'S1' ...
	 */
	return (*vers == '/' || *vers == '-');
}

#ifdef DEBUG
#define dprintf(fmt, arg...) \
	fprintf(stderr, fmt, ##arg)
#else
#define dprintf(fmt, arg...) \
        ({ if (0) fprintf(stderr, fmt, ##arg); 0; })
#endif
#include <assert.h>
#include <stdarg.h>
static inline int xasprintf(char **strp, const char *fmt, ...) {
	va_list ap;
	int ret;
	va_start(ap, fmt);
	ret = vasprintf(strp, fmt, ap);
	va_end(ap);
	assert(ret >= 0);
	return ret;
}

#define	LEVEL_MULTIPATH		(-4)
#define	LEVEL_LINEAR		(-1)
#define	LEVEL_FAULTY		(-5)

/* kernel module doesn't know about these */
#define LEVEL_CONTAINER		(-100)
#define	LEVEL_UNSUPPORTED	(-200)


/* faulty stuff */

#define	WriteTransient	0
#define	ReadTransient	1
#define	WritePersistent	2
#define	ReadPersistent	3
#define	WriteAll	4 /* doesn't go to device */
#define	ReadFixable	5
#define	Modes	6

#define	ClearErrors	31
#define	ClearFaults	30

#define AllPersist	100 /* internal use only */
#define	NoPersist	101

#define	ModeMask	0x1f
#define	ModeShift	5


#ifdef __TINYC__
#undef minor
#undef major
#undef makedev
#define minor(x) ((x)&0xff)
#define major(x) (((x)>>8)&0xff)
#define makedev(M,m) (((M)<<8) | (m))
#endif

/* for raid4/5/6 */
#define ALGORITHM_LEFT_ASYMMETRIC	0
#define ALGORITHM_RIGHT_ASYMMETRIC	1
#define ALGORITHM_LEFT_SYMMETRIC	2
#define ALGORITHM_RIGHT_SYMMETRIC	3

/* Define non-rotating (raid4) algorithms.  These allow
 * conversion of raid4 to raid5.
 */
#define ALGORITHM_PARITY_0		4 /* P or P,Q are initial devices */
#define ALGORITHM_PARITY_N		5 /* P or P,Q are final devices. */

/* DDF RAID6 layouts differ from md/raid6 layouts in two ways.
 * Firstly, the exact positioning of the parity block is slightly
 * different between the 'LEFT_*' modes of md and the "_N_*" modes
 * of DDF.
 * Secondly, or order of datablocks over which the Q syndrome is computed
 * is different.
 * Consequently we have different layouts for DDF/raid6 than md/raid6.
 * These layouts are from the DDFv1.2 spec.
 * Interestingly DDFv1.2-Errata-A does not specify N_CONTINUE but
 * leaves RLQ=3 as 'Vendor Specific'
 */

#define ALGORITHM_ROTATING_ZERO_RESTART	8 /* DDF PRL=6 RLQ=1 */
#define ALGORITHM_ROTATING_N_RESTART	9 /* DDF PRL=6 RLQ=2 */
#define ALGORITHM_ROTATING_N_CONTINUE	10 /*DDF PRL=6 RLQ=3 */


/* For every RAID5 algorithm we define a RAID6 algorithm
 * with exactly the same layout for data and parity, and
 * with the Q block always on the last device (N-1).
 * This allows trivial conversion from RAID5 to RAID6
 */
#define ALGORITHM_LEFT_ASYMMETRIC_6	16
#define ALGORITHM_RIGHT_ASYMMETRIC_6	17
#define ALGORITHM_LEFT_SYMMETRIC_6	18
#define ALGORITHM_RIGHT_SYMMETRIC_6	19
#define ALGORITHM_PARITY_0_6		20
#define ALGORITHM_PARITY_N_6		ALGORITHM_PARITY_N
<|MERGE_RESOLUTION|>--- conflicted
+++ resolved
@@ -727,18 +727,10 @@
 		    char *update, char *homehost, int require_homehost,
 		    int verbose, int force);
 
-<<<<<<< HEAD
 extern int Build(char *mddev, int chunk, int level, int layout,
 		 int raiddisks, mddev_dev_t devlist, int assume_clean,
 		 char *bitmap_file, int bitmap_chunk, int write_behind,
-		 int delay, int verbose, int autof);
-=======
-extern int Build(char *mddev, int mdfd, int chunk, int level, int layout,
-		 int raiddisks,
-		 mddev_dev_t devlist, int assume_clean,
-		 char *bitmap_file, int bitmap_chunk, int write_behind,
-		 int delay, int verbose, unsigned long long size);
->>>>>>> c9f39c1b
+		 int delay, int verbose, int autof, unsigned long long size);
 
 
 extern int Create(struct supertype *st, char *mddev,
