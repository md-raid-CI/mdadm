--- conflicted
+++ resolved
@@ -151,7 +151,6 @@
 	c = map_num(pers, array.level);
 
 	if (export) {
-<<<<<<< HEAD
 		if (array.raid_disks) {
 			if (c)
 				printf("MD_LEVEL=%s\n", c);
@@ -167,7 +166,7 @@
 			if (sra && sra->array.major_version < 0)
 				printf("MD_METADATA=%s\n", sra->text_version);
 			else
-				printf("MD_METADATA=%02d.%02d\n",
+				printf("MD_METADATA=%d.%02d\n",
 				       array.major_version, array.minor_version);
 		}
 		
@@ -177,16 +176,6 @@
 			st->ss->getinfo_super(st, &info);
 			fname_from_uuid(st, &info, nbuf, ':');
 			printf("MD_UUID=%s\n", nbuf+5);
-=======
-		if (c)
-			printf("MD_LEVEL=%s\n", c);
-		printf("MD_DEVICES=%d\n", array.raid_disks);
-		if (sra && sra->array.major_version < 0)
-			printf("MD_METADATA=%s\n", sra->text_version);
-		else
-			printf("MD_METADATA=%d.%02d\n",
-			       array.major_version, array.minor_version);
->>>>>>> 7b403fef
 
 			if (st->ss->export_detail_super)
 				st->ss->export_detail_super(st);
@@ -201,7 +190,6 @@
 			       c?c:"-unknown-",
 			       array.raid_disks );
 		else
-<<<<<<< HEAD
 			printf("ARRAY %s level=container num-devices=%d",
 			       dev, array.nr_disks);
 
@@ -212,13 +200,9 @@
 			if (sra && sra->array.major_version < 0)
 				printf(" metadata=%s", sra->text_version);
 			else
-				printf(" metadata=%02d.%02d",
+				printf(" metadata=%d.%02d",
 				       array.major_version, array.minor_version);
 		}
-=======
-			printf(" metadata=%d.%02d",
-			       array.major_version, array.minor_version);
->>>>>>> 7b403fef
 
 		/* Only try GET_BITMAP_FILE for 0.90.01 and later */
 		if (vers >= 9001 &&
