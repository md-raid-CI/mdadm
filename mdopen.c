/*
 * mdadm - manage Linux "md" devices aka RAID arrays.
 *
 * Copyright (C) 2001-2006 Neil Brown <neilb@suse.de>
 *
 *
 *    This program is free software; you can redistribute it and/or modify
 *    it under the terms of the GNU General Public License as published by
 *    the Free Software Foundation; either version 2 of the License, or
 *    (at your option) any later version.
 *
 *    This program is distributed in the hope that it will be useful,
 *    but WITHOUT ANY WARRANTY; without even the implied warranty of
 *    MERCHANTABILITY or FITNESS FOR A PARTICULAR PURPOSE.  See the
 *    GNU General Public License for more details.
 *
 *    You should have received a copy of the GNU General Public License
 *    along with this program; if not, write to the Free Software
 *    Foundation, Inc., 59 Temple Place, Suite 330, Boston, MA  02111-1307  USA
 *
 *    Author: Neil Brown
 *    Email: <neilb@cse.unsw.edu.au>
 *    Paper: Neil Brown
 *           School of Computer Science and Engineering
 *           The University of New South Wales
 *           Sydney, 2052
 *           Australia
 */

#include "mdadm.h"
#include "md_p.h"
#include <ctype.h>


void make_dev_symlink(char *dev)
{
	char *new = strdup(dev);

	if (!new) return;
	/* /dev/md/0 -> /dev/md0
	 * /dev/md/d0 -> /dev/md_d0
	 */
	if (isdigit(new[8]))
		strcpy(new+7, new+8);
	else
		new[7] = '_';
	if (symlink(dev+5, new))
		perror(new);
}


void make_parts(char *dev, int cnt, int symlinks)
{
	/* make 'cnt' partition devices for 'dev'
	 * We use the major/minor from dev and add 1..cnt
	 * If dev ends with a digit, we add "p%d" else "%d"
	 * If the name exists, we use it's owner/mode,
	 * else that of dev
	 */
	struct stat stb;
	int major_num, minor_num;
	int i;
	int nlen = strlen(dev) + 20;
	char *name = malloc(nlen);
	int dig = isdigit(dev[strlen(dev)-1]);

	if (cnt==0) cnt=4;
	if (stat(dev, &stb)!= 0)
		return;
	if (!S_ISBLK(stb.st_mode))
		return;
	major_num = major(stb.st_rdev);
	minor_num = minor(stb.st_rdev);
	for (i=1; i <= cnt ; i++) {
		struct stat stb2;
		snprintf(name, nlen, "%s%s%d", dev, dig?"p":"", i);
		if (stat(name, &stb2)==0) {
			if (!S_ISBLK(stb2.st_mode))
				continue;
			if (stb2.st_rdev == makedev(major_num, minor_num+i))
				continue;
			unlink(name);
		} else {
			stb2 = stb;
		}
		if (mknod(name, S_IFBLK | 0600, makedev(major_num, minor_num+i)))
			perror("mknod");
		if (chown(name, stb2.st_uid, stb2.st_gid))
			perror("chown");
		if (chmod(name, stb2.st_mode & 07777))
			perror("chmod");
		if (symlinks && strncmp(name, "/dev/md/", 8) == 0)
			make_dev_symlink(name);
		stat(name, &stb2);
		add_dev(name, &stb2, 0, NULL);
	}
}


/*
 * Open a given md device, and check that it really is one.
 * If 'autof' is given, then we need to create, or recreate, the md device.
 * If the name already exists, and is not a block device, we fail.
 * If it exists and is not an md device, is not the right type (partitioned or not),
 * or is currently in-use, we remove the device, but remember the owner and mode.
 * If it now doesn't exist, we find a new md array and create the device.
 * Default ownership/mode comes from config file.
 */
int open_mddev(char *dev, int autof)
{
	int mdfd;
	struct stat stb;
	int major_num = MD_MAJOR;
	int minor_num = 0;
	int must_remove = 0;
	int num;
	struct createinfo *ci = conf_get_create_info();
	int parts;

	if (autof == 0)
		autof = ci->autof;

	parts = autof >> 3;
	autof &= 7;

	if (autof && autof != 1) {
		/* autof is set, so we need to check that the name is ok,
		 * and possibly create one if not
		 */
		int std;
		stb.st_mode = 0;
		if (stat(dev, &stb)==0 && ! S_ISBLK(stb.st_mode)) {
			fprintf(stderr, Name ": %s is not a block device.\n",
				dev);
			return -1;
		}
		/* check major number is correct */
		num = -1;
		std = is_standard(dev, &num);
		if (std>0) major_num = get_mdp_major();
		switch(autof) {
		case 2: /* only create is_standard names */
			if (!std && !stb.st_mode) {
				fprintf(stderr, Name
			": %s does not exist and is not a 'standard' name "
			"so it cannot be created\n", dev);
				return -1;
			}
			break;
		case 3: /* create md, reject std>0 */
			if (std > 0) {
				fprintf(stderr, Name ": that --auto option "
				"not compatable with device named %s\n", dev);
				return -1;
			}
			break;
		case 4: /* create mdp, reject std<0 */
			if (std < 0) {
				fprintf(stderr, Name ": that --auto option "
				"not compatable with device named %s\n", dev);
				return -1;
			}
			major_num = get_mdp_major();
			break;
		case 5: /* default to md if not standard */
			break;
		case 6: /* default to mdp if not standard */
			if (std == 0) major_num = get_mdp_major();
			break;
		}
		/* major is final. num is -1 if not standard */
		if (stb.st_mode && major(stb.st_rdev) != major_num)
			must_remove = 1;
		if (stb.st_mode && !must_remove) {
			/* looks ok, see if it is available */
			mdfd = open(dev, O_RDWR);
			if (mdfd < 0) {
				fprintf(stderr, Name ": error opening %s: %s\n",
					dev, strerror(errno));
				return -1;
			} else if (md_get_version(mdfd) <= 0) {
				fprintf(stderr, Name ": %s does not appear to be an md device\n",
					dev);
				close(mdfd);
				return -1;
			}
			if (major_num != MD_MAJOR && parts > 0)
				make_parts(dev, parts, ci->symlinks);
			return mdfd;
		}
		/* Ok, need to find a minor that is not in use.
		 * If the device name is in a 'standard' format,
		 * intuit the minor from that, else
		 * easiest to read /proc/mdstat, and hunt through for
		 * an unused number
		 */
		if (num < 0) {
			/* need to pick an unused number */
			int num = find_free_devnum(major_num != MD_MAJOR);

			if (major_num == MD_MAJOR)
				minor_num = num;
			else
				minor_num = (-1-num) << MdpMinorShift;
		} else if (major_num == MD_MAJOR)
			minor_num = num;
		else
			minor_num = num << MdpMinorShift;
		/* major and minor have been chosen */

		/* If it was a 'standard' name and it is in-use, then
		 * the device could already be correct
		 */
		if (stb.st_mode && major(stb.st_rdev) == major_num &&
		    minor(stb.st_rdev) == minor_num)
			;
		else {
			if (major(makedev(major_num,minor_num)) != major_num ||
			    minor(makedev(major_num,minor_num)) != minor_num) {
				fprintf(stderr, Name ": Need newer C library to use more than 4 partitionable md devices, sorry\n");
				return -1;
			}
			if (must_remove)
				unlink(dev);

			if (strncmp(dev, "/dev/md/", 8) == 0) {
				if (mkdir("/dev/md",0700)==0) {
					if (chown("/dev/md", ci->uid, ci->gid))
						perror("chown /dev/md");
					if (chmod("/dev/md", ci->mode| ((ci->mode>>2) & 0111)))
						perror("chmod /dev/md");
				}
			}
			if (mknod(dev, S_IFBLK|0600, makedev(major_num, minor_num))!= 0) {
				fprintf(stderr, Name ": failed to create %s\n", dev);
				return -1;
			}
			if (must_remove) {
				if (chown(dev, stb.st_uid, stb.st_gid))
					perror("chown");
				if (chmod(dev, stb.st_mode & 07777))
					perror("chmod");
			} else {
				if (chown(dev, ci->uid, ci->gid))
					perror("chown");
				if (chmod(dev, ci->mode))
					perror("chmod");
			}
			stat(dev, &stb);
			add_dev(dev, &stb, 0, NULL);
			if (ci->symlinks && strncmp(dev, "/dev/md/", 8) == 0)
				make_dev_symlink(dev);
			if (major_num != MD_MAJOR)
				make_parts(dev,parts, ci->symlinks);
		}
	}
	mdfd = open(dev, O_RDWR);
	if (mdfd < 0)
		fprintf(stderr, Name ": error opening %s: %s\n",
			dev, strerror(errno));
	else if (md_get_version(mdfd) <= 0) {
		fprintf(stderr, Name ": %s does not appear to be an md device\n",
			dev);
		close(mdfd);
		mdfd = -1;
	}
	return mdfd;
}


int open_mddev_devnum(char *devname, int devnum, char *name,
		      char *chosen_name, int parts)
{
	/* Open the md device with number 'devnum', possibly using 'devname',
	 * possibly constructing a name with 'name', but in any case, copying
	 * the name into 'chosen_name'
	 */
	int major_num, minor_num;
	struct stat stb;
	int i;
	struct createinfo *ci = conf_get_create_info();

	if (devname)
		strcpy(chosen_name, devname);
<<<<<<< HEAD
	else if (name && name[0] && strchr(name,'/') == NULL) {
=======
	else if (name && *name && strchr(name,'/') == NULL) {
>>>>>>> 7b403fef
		char *n = strchr(name, ':');
		if (n) n++; else n = name;
		if (isdigit(*n) && devnum < 0)
			sprintf(chosen_name, "/dev/md/d%s", n);
		else
			sprintf(chosen_name, "/dev/md/%s", n);
	} else {
		if (devnum >= 0)
			sprintf(chosen_name, "/dev/md%d", devnum);
		else
			sprintf(chosen_name, "/dev/md/d%d", -1-devnum);
	}
	if (devnum >= 0) {
		major_num = MD_MAJOR;
		minor_num = devnum;
	} else {
		major_num = get_mdp_major();
		minor_num = (-1-devnum) << 6;
	}
	if (stat(chosen_name, &stb) == 0) {
		/* It already exists.  Check it is right. */
		if ( ! S_ISBLK(stb.st_mode) ||
		     stb.st_rdev != makedev(major_num, minor_num)) {
			errno = EEXIST;
			return -1;
		}
	} else {
		/* special case: if --incremental is suggesting a name
		 * in /dev/md/, we make sure the directory exists.
		 */
		if (strncmp(chosen_name, "/dev/md/", 8) == 0) {
			if (mkdir("/dev/md",0700)==0) {
				if (chown("/dev/md", ci->uid, ci->gid))
					perror("chown /dev/md");
				if (chmod("/dev/md", ci->mode|
					          ((ci->mode>>2) & 0111)))
					perror("chmod /dev/md");
			}
		}

		if (mknod(chosen_name, S_IFBLK | 0600,
			  makedev(major_num, minor_num)) != 0) {
			return -1;
		}
		/* FIXME chown/chmod ?? */
	}

	/* Simple locking to avoid --incr being called for the same
	 * array multiple times in parallel.
	 */
	for (i = 0; i < 25 ; i++) {
		int fd;

		fd = open(chosen_name, O_RDWR|O_EXCL);
		if (fd >= 0 || errno != EBUSY) {
			if (devnum < 0)
				make_parts(chosen_name, parts, ci->symlinks);
			return fd;
		}
		usleep(200000);
	}
	return -1;
}<|MERGE_RESOLUTION|>--- conflicted
+++ resolved
@@ -282,11 +282,7 @@
 
 	if (devname)
 		strcpy(chosen_name, devname);
-<<<<<<< HEAD
-	else if (name && name[0] && strchr(name,'/') == NULL) {
-=======
-	else if (name && *name && strchr(name,'/') == NULL) {
->>>>>>> 7b403fef
+	else if (name && *name && name[0] && strchr(name,'/') == NULL) {
 		char *n = strchr(name, ':');
 		if (n) n++; else n = name;
 		if (isdigit(*n) && devnum < 0)
