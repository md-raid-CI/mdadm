--- conflicted
+++ resolved
@@ -224,13 +224,9 @@
 				close(fd);
 			fprintf(stderr,
 				Name ": Cannot get exclusive access to %s:"
-<<<<<<< HEAD
 				"Perhaps a running "
 				"process, mounted filesystem "
 				"or active volume group?\n",
-=======
-				" possibly it is still in use.\n",
->>>>>>> 945f0fcd
 				devname);
 			return 1;
 		}
@@ -305,11 +301,7 @@
 		 * which blocks STOP_ARRAY is probably a transient use,
 		 * so it is reasonable to retry for a while - 5 seconds.
 		 */
-<<<<<<< HEAD
-		count = 25;
-=======
 		count = 25; err = 0;
->>>>>>> 945f0fcd
 		while (count && fd >= 0
 		       && (err = ioctl(fd, STOP_ARRAY, NULL)) < 0
 		       && errno == EBUSY) {
