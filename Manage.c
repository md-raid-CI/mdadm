--- conflicted
+++ resolved
@@ -116,7 +116,6 @@
 	} else if (runstop < 0){
 		struct map_ent *map = NULL;
 		struct stat stb;
-<<<<<<< HEAD
 		struct mdinfo *mdi;
 		/* If this is an mdmon managed array, just write 'inactive'
 		 * to the array state and let mdmon clear up.
@@ -159,14 +158,9 @@
 			sysfs_free(mdi);
 
 		if (fd >= 0 && ioctl(fd, STOP_ARRAY, NULL)) {
-			if (quiet == 0)
+			if (quiet == 0) {
 				fprintf(stderr, Name
 					": failed to stop array %s: %s\n",
-=======
-		if (ioctl(fd, STOP_ARRAY, NULL)) {
-			if (quiet==0) {
-				fprintf(stderr, Name ": fail to stop array %s: %s\n",
->>>>>>> e5669f40
 					devname, strerror(errno));
 				if (errno == EBUSY)
 					fprintf(stderr, "Perhaps a running "
