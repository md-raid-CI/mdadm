/*
 * mdadm - manage Linux "md" devices aka RAID arrays.
 *
 * Copyright (C) 2001-2006 Neil Brown <neilb@suse.de>
 *
 *
 *    This program is free software; you can redistribute it and/or modify
 *    it under the terms of the GNU General Public License as published by
 *    the Free Software Foundation; either version 2 of the License, or
 *    (at your option) any later version.
 *
 *    This program is distributed in the hope that it will be useful,
 *    but WITHOUT ANY WARRANTY; without even the implied warranty of
 *    MERCHANTABILITY or FITNESS FOR A PARTICULAR PURPOSE.  See the
 *    GNU General Public License for more details.
 *
 *    You should have received a copy of the GNU General Public License
 *    along with this program; if not, write to the Free Software
 *    Foundation, Inc., 59 Temple Place, Suite 330, Boston, MA  02111-1307  USA
 *
 *    Author: Neil Brown
 *    Email: <neilb@cse.unsw.edu.au>
 *    Paper: Neil Brown
 *           School of Computer Science and Engineering
 *           The University of New South Wales
 *           Sydney, 2052
 *           Australia
 */

#include "mdadm.h"
#include "md_u.h"
#include "md_p.h"

#define REGISTER_DEV 		_IO (MD_MAJOR, 1)
#define START_MD     		_IO (MD_MAJOR, 2)
#define STOP_MD      		_IO (MD_MAJOR, 3)

int Manage_ro(char *devname, int fd, int readonly)
{
	/* switch to readonly or rw
	 *
	 * requires >= 0.90.0
	 * first check that array is runing
	 * use RESTART_ARRAY_RW or STOP_ARRAY_RO
	 *
	 */
	mdu_array_info_t array;
#ifndef MDASSEMBLE
	struct mdinfo *mdi;
#endif

	if (md_get_version(fd) < 9000) {
		fprintf(stderr, Name ": need md driver version 0.90.0 or later\n");
		return 1;
	}
#ifndef MDASSEMBLE
	/* If this is an externally-manage array, we need to modify the
	 * metadata_version so that mdmon doesn't undo our change.
	 */
	mdi = sysfs_read(fd, -1, GET_LEVEL|GET_VERSION);
	if (mdi &&
	    mdi->array.major_version == -1 &&
	    mdi->array.level > 0 &&
	    is_subarray(mdi->text_version)) {
		char vers[64];
		strcpy(vers, "external:");
		strcat(vers, mdi->text_version);
		if (readonly > 0) {
			int rv;
			/* We set readonly ourselves. */
			vers[9] = '-';
			sysfs_set_str(mdi, NULL, "metadata_version", vers);

			close(fd);
			rv = sysfs_set_str(mdi, NULL, "array_state", "readonly");

			if (rv < 0) {
				fprintf(stderr, Name ": failed to set readonly for %s: %s\n",
					devname, strerror(errno));

				vers[9] = mdi->text_version[0];
				sysfs_set_str(mdi, NULL, "metadata_version", vers);
				return 1;
			}
		} else {
			char *cp;
			/* We cannot set read/write - must signal mdmon */
			vers[9] = '/';
			sysfs_set_str(mdi, NULL, "metadata_version", vers);

			cp = strchr(vers+10, '/');
			if (*cp)
				*cp = 0;
			ping_monitor(vers+10);
		}
		return 0;
	}
#endif
	if (ioctl(fd, GET_ARRAY_INFO, &array)) {
		fprintf(stderr, Name ": %s does not appear to be active.\n",
			devname);
		return 1;
	}

	if (readonly>0) {
		if (ioctl(fd, STOP_ARRAY_RO, NULL)) {
			fprintf(stderr, Name ": failed to set readonly for %s: %s\n",
				devname, strerror(errno));
			return 1;
		}
	} else if (readonly < 0) {
		if (ioctl(fd, RESTART_ARRAY_RW, NULL)) {
			fprintf(stderr, Name ": failed to set writable for %s: %s\n",
				devname, strerror(errno));
			return 1;
		}
	}
	return 0;
}

#ifndef MDASSEMBLE

int Manage_runstop(char *devname, int fd, int runstop, int quiet)
{
	/* Run or stop the array. array must already be configured
	 * required >= 0.90.0
	 * Only print failure messages if quiet == 0;
	 * quiet > 0 means really be quiet
	 * quiet < 0 means we will try again if it fails.
	 */
	mdu_param_t param; /* unused */

	if (runstop == -1 && md_get_version(fd) < 9000) {
		if (ioctl(fd, STOP_MD, 0)) {
			if (quiet == 0) fprintf(stderr,
						Name ": stopping device %s "
						"failed: %s\n",
						devname, strerror(errno));
			return 1;
		}
	}

	if (md_get_version(fd) < 9000) {
		fprintf(stderr, Name ": need md driver version 0.90.0 or later\n");
		return 1;
	}
	/*
	if (ioctl(fd, GET_ARRAY_INFO, &array)) {
		fprintf(stderr, Name ": %s does not appear to be active.\n",
			devname);
		return 1;
	}
	*/
	if (runstop>0) {
		if (ioctl(fd, RUN_ARRAY, &param)) {
			fprintf(stderr, Name ": failed to run array %s: %s\n",
				devname, strerror(errno));
			return 1;
		}
		if (quiet <= 0)
			fprintf(stderr, Name ": started %s\n", devname);
	} else if (runstop < 0){
		struct map_ent *map = NULL;
		struct stat stb;
		struct mdinfo *mdi;
		/* If this is an mdmon managed array, just write 'inactive'
		 * to the array state and let mdmon clear up.
		 */
		mdi = sysfs_read(fd, -1, GET_LEVEL|GET_VERSION);
		if (mdi &&
		    mdi->array.level > 0 &&
		    is_subarray(mdi->text_version)) {
			/* This is mdmon managed. */
			close(fd);
			if (sysfs_set_str(mdi, NULL,
					  "array_state", "inactive") < 0) {
				if (quiet == 0)
					fprintf(stderr, Name
						": failed to stop array %s: %s\n",
						devname, strerror(errno));
				return 1;
			}

			/* Give monitor a chance to act */
			ping_monitor(mdi->text_version);

			fd = open(devname, O_RDONLY);
		} else if (mdi &&
			   mdi->array.major_version == -1 &&
			   mdi->array.minor_version == -2 &&
			   !is_subarray(mdi->text_version)) {
			/* container, possibly mdmon-managed.
			 * Make sure mdmon isn't opening it, which
			 * would interfere with the 'stop'
			 */
			ping_monitor(mdi->sys_name);
		}
		if (mdi)
			sysfs_free(mdi);

		if (fd >= 0 && ioctl(fd, STOP_ARRAY, NULL)) {
			if (quiet == 0) {
				fprintf(stderr, Name
					": failed to stop array %s: %s\n",
					devname, strerror(errno));
				if (errno == EBUSY)
					fprintf(stderr, "Perhaps a running "
						"process, mounted filesystem "
						"or active volume group?\n");
			}
			return 1;
		}

		if (quiet <= 0)
			fprintf(stderr, Name ": stopped %s\n", devname);
		if (fd >= 0 && fstat(fd, &stb) == 0) {
			int devnum;
			if (major(stb.st_rdev) == MD_MAJOR)
				devnum = minor(stb.st_rdev);
			else
				devnum = -1-(minor(stb.st_rdev)>>6);
			map_delete(&map, devnum);
			map_write(map);
			map_free(map);
		}
	}
	return 0;
}

int Manage_resize(char *devname, int fd, long long size, int raid_disks)
{
	mdu_array_info_t info;
	if (ioctl(fd, GET_ARRAY_INFO, &info) != 0) {
		fprintf(stderr, Name ": Cannot get array information for %s: %s\n",
			devname, strerror(errno));
		return 1;
	}
	if (size >= 0)
		info.size = size;
	if (raid_disks > 0)
		info.raid_disks = raid_disks;
	if (ioctl(fd, SET_ARRAY_INFO, &info) != 0) {
		fprintf(stderr, Name ": Cannot set device size/shape for %s: %s\n",
			devname, strerror(errno));
		return 1;
	}
	return 0;
}

int Manage_reconfig(char *devname, int fd, int layout)
{
	mdu_array_info_t info;
	if (ioctl(fd, GET_ARRAY_INFO, &info) != 0) {
		fprintf(stderr, Name ": Cannot get array information for %s: %s\n",
			devname, strerror(errno));
		return 1;
	}
	info.layout = layout;
	printf("layout set to %d\n", info.layout);
	if (ioctl(fd, SET_ARRAY_INFO, &info) != 0) {
		fprintf(stderr, Name ": Cannot set layout for %s: %s\n",
			devname, strerror(errno));
		return 1;
	}
	return 0;
}

int Manage_subdevs(char *devname, int fd,
		   mddev_dev_t devlist, int verbose)
{
	/* do something to each dev.
	 * devmode can be
	 *  'a' - add the device
	 *	   try HOT_ADD_DISK
	 *         If that fails EINVAL, try ADD_NEW_DISK
	 *  'r' - remove the device HOT_REMOVE_DISK
	 *        device can be 'faulty' or 'detached' in which case all
	 *	  matching devices are removed.
	 *  'f' - set the device faulty SET_DISK_FAULTY
	 *        device can be 'detached' in which case any device that
	 *	  is inaccessible will be marked faulty.
	 */
	mdu_array_info_t array;
	mdu_disk_info_t disc;
	unsigned long long array_size;
	mddev_dev_t dv, next = NULL;
	struct stat stb;
	int j, jnext = 0;
	int tfd;
	struct supertype *st, *tst;
	int duuid[4];
	int ouuid[4];
	int lfd = -1;

	if (ioctl(fd, GET_ARRAY_INFO, &array)) {
		fprintf(stderr, Name ": cannot get array info for %s\n",
			devname);
		return 1;
	}

	/* array.size is only 32 bit and may be truncated.
	 * So read from sysfs if possible, and record number of sectors
	 */

	array_size = get_component_size(fd);
	if (array_size <= 0)
		array_size = array.size * 2;

	tst = super_by_fd(fd);
	if (!tst) {
		fprintf(stderr, Name ": unsupport array - version %d.%d\n",
			array.major_version, array.minor_version);
		return 1;
	}

	for (dv = devlist, j=0 ; dv; dv = next, j = jnext) {
		unsigned long long ldsize;
		char dvname[20];
		char *dnprintable = dv->devname;
		int err;

		next = dv->next;
		jnext = 0;

		if (strcmp(dv->devname, "failed")==0 ||
		    strcmp(dv->devname, "faulty")==0) {
			if (dv->disposition != 'r') {
				fprintf(stderr, Name ": %s only meaningful "
					"with -r, not -%c\n",
					dv->devname, dv->disposition);
				return 1;
			}
			for (; j < array.raid_disks + array.nr_disks ; j++) {
				disc.number = j;
				if (ioctl(fd, GET_DISK_INFO, &disc))
					continue;
				if (disc.major == 0 && disc.minor == 0)
					continue;
				if ((disc.state & 1) == 0) /* faulty */
					continue;
				stb.st_rdev = makedev(disc.major, disc.minor);
				next = dv;
				jnext = j+1;
				sprintf(dvname,"%d:%d", disc.major, disc.minor);
				dnprintable = dvname;
				break;
			}
			if (jnext == 0)
				continue;
		} else if (strcmp(dv->devname, "detached") == 0) {
			if (dv->disposition != 'r' && dv->disposition != 'f') {
				fprintf(stderr, Name ": %s only meaningful "
					"with -r of -f, not -%c\n",
					dv->devname, dv->disposition);
				return 1;
			}
			for (; j < array.raid_disks + array.nr_disks; j++) {
				int sfd;
				disc.number = j;
				if (ioctl(fd, GET_DISK_INFO, &disc))
					continue;
				if (disc.major == 0 && disc.minor == 0)
					continue;
				sprintf(dvname,"%d:%d", disc.major, disc.minor);
				sfd = dev_open(dvname, O_RDONLY);
				if (sfd >= 0) {
					close(sfd);
					continue;
				}
				if (dv->disposition == 'f' &&
				    (disc.state & 1) == 1) /* already faulty */
					continue;
				if (errno != ENXIO)
					continue;
				stb.st_rdev = makedev(disc.major, disc.minor);
				next = dv;
				jnext = j+1;
				dnprintable = dvname;
				break;
			}
			if (jnext == 0)
				continue;
		} else {
			j = 0;

			if (stat(dv->devname, &stb)) {
				fprintf(stderr, Name ": cannot find %s: %s\n",
					dv->devname, strerror(errno));
				return 1;
			}
			if ((stb.st_mode & S_IFMT) != S_IFBLK) {
				fprintf(stderr, Name ": %s is not a "
					"block device.\n",
					dv->devname);
				return 1;
			}
		}
		switch(dv->disposition){
		default:
			fprintf(stderr, Name ": internal error - devmode[%s]=%d\n",
				dv->devname, dv->disposition);
			return 1;
		case 'a':
			/* add the device */
			if (tst->subarray[0]) {
				fprintf(stderr, Name ": Cannot add disks to a"
					" \'member\' array, perform this"
					" operation on the parent container\n");
				return 1;
			}
			/* Make sure it isn't in use (in 2.6 or later) */
			tfd = open(dv->devname, O_RDONLY|O_EXCL|O_DIRECT);
			if (tfd < 0) {
				fprintf(stderr, Name ": Cannot open %s: %s\n",
					dv->devname, strerror(errno));
				return 1;
			}
			remove_partitions(tfd);

			st = dup_super(tst);

			if (array.not_persistent==0)
				st->ss->load_super(st, tfd, NULL);

			if (!get_dev_size(tfd, dv->devname, &ldsize)) {
				close(tfd);
				return 1;
			}
			close(tfd);


			if (!tst->ss->external &&
			    array.major_version == 0 &&
			    md_get_version(fd)%100 < 2) {
				if (ioctl(fd, HOT_ADD_DISK,
					  (unsigned long)stb.st_rdev)==0) {
					if (verbose >= 0)
						fprintf(stderr, Name ": hot added %s\n",
							dv->devname);
					continue;
				}

				fprintf(stderr, Name ": hot add failed for %s: %s\n",
					dv->devname, strerror(errno));
				return 1;
			}

<<<<<<< HEAD
			if (array.not_persistent == 0 || tst->ss->external) {
				/* Make sure device is large enough */
				if (tst->ss->avail_size(tst, ldsize/512) <
				    array_size) {
					fprintf(stderr, Name ": %s not large enough to join array\n",
						dv->devname);
					return 1;
				}
=======
			if (array.not_persistent == 0) {
>>>>>>> 11cd8b79

				/* need to find a sample superblock to copy, and
				 * a spare slot to use.
				 * For 'external' array (well, container based),
				 * We can just load the metadata for the array.
				 */
				if (tst->ss->external) {
					tst->ss->load_super(tst, fd, NULL);
				} else for (j = 0; j < tst->max_devs; j++) {
					char *dev;
					int dfd;
					disc.number = j;
					if (ioctl(fd, GET_DISK_INFO, &disc))
						continue;
					if (disc.major==0 && disc.minor==0)
						continue;
					if ((disc.state & 4)==0) continue; /* sync */
					/* Looks like a good device to try */
					dev = map_dev(disc.major, disc.minor, 1);
					if (!dev) continue;
					dfd = dev_open(dev, O_RDONLY);
					if (dfd < 0) continue;
					if (tst->ss->load_super(tst, dfd,
								NULL)) {
						close(dfd);
						continue;
					}
					close(dfd);
					break;
				}
				/* FIXME this is a bad test to be using */
				if (!tst->sb) {
					fprintf(stderr, Name ": cannot find valid superblock in this array - HELP\n");
					return 1;
				}

				/* Make sure device is large enough */
				if (tst->ss->avail_size(tst, ldsize/512) <
				    array_size) {
					fprintf(stderr, Name ": %s not large enough to join array\n",
						dv->devname);
					return 1;
				}

				/* Possibly this device was recently part of the array
				 * and was temporarily removed, and is now being re-added.
				 * If so, we can simply re-add it.
				 */
				tst->ss->uuid_from_super(tst, duuid);

				/* re-add doesn't work for version-1 superblocks
				 * before 2.6.18 :-(
				 */
				if (array.major_version == 1 &&
				    get_linux_version() <= 2006018)
					;
				else if (st->sb) {
					st->ss->uuid_from_super(st, ouuid);
					if (memcmp(duuid, ouuid, sizeof(ouuid))==0) {
						/* looks close enough for now.  Kernel
						 * will worry about whether a bitmap
						 * based reconstruction is possible.
						 */
						struct mdinfo mdi;
						st->ss->getinfo_super(st, &mdi);
						disc.major = major(stb.st_rdev);
						disc.minor = minor(stb.st_rdev);
						disc.number = mdi.disk.number;
						disc.raid_disk = mdi.disk.raid_disk;
						disc.state = mdi.disk.state;
						if (dv->writemostly)
							disc.state |= 1 << MD_DISK_WRITEMOSTLY;
						if (ioctl(fd, ADD_NEW_DISK, &disc) == 0) {
							if (verbose >= 0)
								fprintf(stderr, Name ": re-added %s\n", dv->devname);
							continue;
						}
						/* fall back on normal-add */
					}
				}
			} else {
				/* non-persistent. Must ensure that new drive
				 * is at least array.size big.
				 */
				if (ldsize/512 < array_size) {
					fprintf(stderr, Name ": %s not large enough to join array\n",
						dv->devname);
					return 1;
				}
			}
			/* in 2.6.17 and earlier, version-1 superblocks won't
			 * use the number we write, but will choose a free number.
			 * we must choose the same free number, which requires
			 * starting at 'raid_disks' and counting up
			 */
			for (j = array.raid_disks; j< tst->max_devs; j++) {
				disc.number = j;
				if (ioctl(fd, GET_DISK_INFO, &disc))
					break;
				if (disc.major==0 && disc.minor==0)
					break;
				if (disc.state & 8) /* removed */
					break;
			}
			disc.major = major(stb.st_rdev);
			disc.minor = minor(stb.st_rdev);
			disc.number =j;
			disc.state = 0;
			if (array.not_persistent==0 || tst->ss->external) {
				int dfd;
				if (dv->writemostly)
					disc.state |= 1 << MD_DISK_WRITEMOSTLY;
				dfd = open(dv->devname, O_RDWR | O_EXCL|O_DIRECT);
				tst->ss->add_to_super(tst, &disc, dfd,
						      dv->devname);
				/* write_init_super will close 'dfd' */
				if (tst->ss->external)
					/* mdmon will write the metadata */
					close(dfd);
				else if (tst->ss->write_init_super(tst))
					return 1;
			} else if (dv->re_add) {
				/*  this had better be raid1.
				 * As we are "--re-add"ing we must find a spare slot
				 * to fill.
				 */
				char *used = malloc(array.raid_disks);
				memset(used, 0, array.raid_disks);
				for (j=0; j< tst->max_devs; j++) {
					mdu_disk_info_t disc2;
					disc2.number = j;
					if (ioctl(fd, GET_DISK_INFO, &disc2))
						continue;
					if (disc2.major==0 && disc2.minor==0)
						continue;
					if (disc2.state & 8) /* removed */
						continue;
					if (disc2.raid_disk < 0)
						continue;
					if (disc2.raid_disk > array.raid_disks)
						continue;
					used[disc2.raid_disk] = 1;
				}
				for (j=0 ; j<array.raid_disks; j++)
					if (!used[j]) {
						disc.raid_disk = j;
						disc.state |= (1<<MD_DISK_SYNC);
						break;
					}
			}
			if (dv->writemostly)
				disc.state |= (1 << MD_DISK_WRITEMOSTLY);
			if (tst->ss->external) {
				/* add a disk to an external metadata container
				 * only if mdmon is around to see it
				 */
				struct mdinfo new_mdi;
				struct mdinfo *sra;
				int container_fd;
				int devnum = fd2devnum(fd);

				container_fd = open_dev_excl(devnum);
				if (container_fd < 0) {
					fprintf(stderr, Name ": add failed for %s:"
						" could not get exclusive access to container\n",
						dv->devname);
					return 1;
				}

				if (!mdmon_running(devnum)) {
					fprintf(stderr, Name ": add failed for %s: mdmon not running\n",
						dv->devname);
					close(container_fd);
					return 1;
				}

				sra = sysfs_read(container_fd, -1, 0);
				if (!sra) {
					fprintf(stderr, Name ": add failed for %s: sysfs_read failed\n",
						dv->devname);
					close(container_fd);
					return 1;
				}
				sra->array.level = LEVEL_CONTAINER;
				/* Need to set data_offset and component_size */
				tst->ss->getinfo_super(tst, &new_mdi);
				new_mdi.disk.major = disc.major;
				new_mdi.disk.minor = disc.minor;
				if (sysfs_add_disk(sra, &new_mdi) != 0) {
					fprintf(stderr, Name ": add new device to external metadata"
						" failed for %s\n", dv->devname);
					close(container_fd);
					return 1;
				}
				ping_monitor(devnum2devname(devnum));
				sysfs_free(sra);
				close(container_fd);
			} else if (ioctl(fd, ADD_NEW_DISK, &disc)) {
				fprintf(stderr, Name ": add new device failed for %s as %d: %s\n",
					dv->devname, j, strerror(errno));
				return 1;
			}
			if (verbose >= 0)
				fprintf(stderr, Name ": added %s\n", dv->devname);
			break;

		case 'r':
			/* hot remove */
			if (tst->subarray[0]) {
				fprintf(stderr, Name ": Cannot remove disks from a"
					" \'member\' array, perform this"
					" operation on the parent container\n");
				return 1;
			}
			if (tst->ss->external) {
				/* To remove a device from a container, we must
				 * check that it isn't in use in an array.
				 * This involves looking in the 'holders'
				 * directory - there must be just one entry,
				 * the container.
				 * To ensure that it doesn't get used as a
				 * hold spare while we are checking, we
				 * get an O_EXCL open on the container
				 */
				int dnum = fd2devnum(fd);
				lfd = open_dev_excl(dnum);
				if (lfd < 0) {
					fprintf(stderr, Name
						": Cannot get exclusive access "
						" to container - odd\n");
					return 1;
				}
				if (!sysfs_unique_holder(dnum, stb.st_rdev)) {
					fprintf(stderr, Name
						": %s is %s, cannot remove.\n",
						dnprintable,
						errno == EEXIST ? "still in use":
						"not a member");
					close(lfd);
					return 1;
				}
			}
			/* FIXME check that it is a current member */
			err = ioctl(fd, HOT_REMOVE_DISK, (unsigned long)stb.st_rdev);
			if (err && errno == ENODEV) {
				/* Old kernels rejected this if no personality
				 * registered */
				struct mdinfo *sra = sysfs_read(fd, 0, GET_DEVS);
				struct mdinfo *dv = NULL;
				if (sra)
					dv = sra->devs;
				for ( ; dv ; dv=dv->next)
					if (dv->disk.major == major(stb.st_rdev) &&
					    dv->disk.minor == minor(stb.st_rdev))
						break;
				if (dv)
					err = sysfs_set_str(sra, dv,
							    "state", "remove");
				else
					err = -1;
				if (sra)
					sysfs_free(sra);
			}
			if (err) {
				fprintf(stderr, Name ": hot remove failed "
					"for %s: %s\n",	dnprintable,
					strerror(errno));
				if (lfd >= 0)
					close(lfd);
				return 1;
			}
			if (tst->ss->external) {
				/*
				 * Before dropping our exclusive open we make an
				 * attempt at preventing mdmon from seeing an
				 * 'add' event before reconciling this 'remove'
				 * event.
				 */
				char *name = devnum2devname(fd2devnum(fd));

				if (!name) {
					fprintf(stderr, Name ": unable to get container name\n");
					return 1;
				}

				ping_manager(name);
				free(name);
			}
			close(lfd);
			if (verbose >= 0)
				fprintf(stderr, Name ": hot removed %s\n",
					dnprintable);
			break;

		case 'f': /* set faulty */
			/* FIXME check current member */
			if (ioctl(fd, SET_DISK_FAULTY, (unsigned long) stb.st_rdev)) {
				fprintf(stderr, Name ": set device faulty failed for %s:  %s\n",
					dnprintable, strerror(errno));
				return 1;
			}
			if (verbose >= 0)
				fprintf(stderr, Name ": set %s faulty in %s\n",
					dnprintable, devname);
			break;
		}
	}
	return 0;

}

int autodetect(void)
{
	/* Open any md device, and issue the RAID_AUTORUN ioctl */
	int rv = 1;
	int fd = dev_open("9:0", O_RDONLY);
	if (fd >= 0) {
		if (ioctl(fd, RAID_AUTORUN, 0) == 0)
			rv = 0;
		close(fd);
	}
	return rv;
}
#endif<|MERGE_RESOLUTION|>--- conflicted
+++ resolved
@@ -445,18 +445,7 @@
 				return 1;
 			}
 
-<<<<<<< HEAD
 			if (array.not_persistent == 0 || tst->ss->external) {
-				/* Make sure device is large enough */
-				if (tst->ss->avail_size(tst, ldsize/512) <
-				    array_size) {
-					fprintf(stderr, Name ": %s not large enough to join array\n",
-						dv->devname);
-					return 1;
-				}
-=======
-			if (array.not_persistent == 0) {
->>>>>>> 11cd8b79
 
 				/* need to find a sample superblock to copy, and
 				 * a spare slot to use.
