--- conflicted
+++ resolved
@@ -86,12 +86,8 @@
 STATICOBJS = pwgr.o
 
 ASSEMBLE_SRCS := mdassemble.c Assemble.c Manage.c config.c dlink.c util.c \
-<<<<<<< HEAD
 	super0.c super1.c super-ddf.c super-intel.c sha1.c crc32.c sg_io.c
-=======
-	super0.c super1.c sha1.c
 ASSEMBLE_AUTO_SRCS := mdopen.c mdstat.c sysfs.c
->>>>>>> 60b435db
 ASSEMBLE_FLAGS:= $(CFLAGS) -DMDASSEMBLE
 ifdef MDASSEMBLE_AUTO
 ASSEMBLE_SRCS += $(ASSEMBLE_AUTO_SRCS)
