--- conflicted
+++ resolved
@@ -139,7 +139,7 @@
 		int fd;
 
 		memset(&inf, 0, sizeof(inf));
-		fd = open(devlist->devname, O_RDONLY, 0);
+		fd = open(devlist->devname, O_RDONLY);
 		if (fd >= 0 &&
 		    ioctl(fd, GET_ARRAY_INFO, &inf) == 0 &&
 		    inf.raid_disks == 0) {
@@ -266,21 +266,6 @@
 		info.array.working_disks++;
 		if (dnum < raiddisks)
 			info.array.active_disks++;
-<<<<<<< HEAD
-=======
-		fd = open(dname, O_RDONLY|O_EXCL);
-		if (fd <0 ) {
-			fprintf(stderr, Name ": Cannot open %s: %s\n",
-				dname, strerror(errno));
-			fail=1;
-			continue;
-		}
-		if (!get_dev_size(fd, dname, &ldsize)) {
-			fail = 1;
-			close(fd);
-			continue;
-		}
->>>>>>> e5669f40
 		if (st == NULL) {
 			struct createinfo *ci = conf_get_create_info();
 			if (ci)
@@ -348,7 +333,7 @@
 			minsize = freesize;
 		}
 		if (runstop != 1 || verbose >= 0) {
-			int fd = open(dname, O_RDONLY, 0);
+			int fd = open(dname, O_RDONLY);
 			if (fd <0 ) {
 				fprintf(stderr, Name ": Cannot open %s: %s\n",
 					dname, strerror(errno));
@@ -700,20 +685,10 @@
 					inf->disk.state |= (1<<MD_DISK_WRITEMOSTLY);
 
 				if (st->ss->external && st->subarray[0])
-					fd = open(dv->devname, O_RDWR, 0);
+					fd = open(dv->devname, O_RDWR);
 				else
-					fd = open(dv->devname, O_RDWR|O_EXCL,0);
-
-<<<<<<< HEAD
-=======
-			if (dnum == insert_point ||
-			    strcasecmp(dv->devname, "missing")==0) {
-				info.disk.major = 0;
-				info.disk.minor = 0;
-				info.disk.state = (1<<MD_DISK_FAULTY);
-			} else {
-				fd = open(dv->devname, O_RDONLY|O_EXCL);
->>>>>>> e5669f40
+					fd = open(dv->devname, O_RDWR|O_EXCL);
+
 				if (fd < 0) {
 					fprintf(stderr, Name ": failed to open %s "
 						"after earlier success - aborting\n",
