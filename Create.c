--- conflicted
+++ resolved
@@ -666,23 +666,16 @@
 				if (inf->disk.raid_disk < raiddisks)
 					inf->disk.state = (1<<MD_DISK_ACTIVE) |
 						(1<<MD_DISK_SYNC);
-<<<<<<< HEAD
 				else
 					inf->disk.state = 0;
 
-				if (dv->writemostly)
+				if (dv->writemostly == 1)
 					inf->disk.state |= (1<<MD_DISK_WRITEMOSTLY);
 
 				if (st->ss->external && st->subarray[0])
 					fd = open(dv->devname, O_RDWR);
 				else
 					fd = open(dv->devname, O_RDWR|O_EXCL);
-=======
-			else
-				info.disk.state = 0;
-			if (dv->writemostly == 1)
-				info.disk.state |= (1<<MD_DISK_WRITEMOSTLY);
->>>>>>> b3d31955
 
 				if (fd < 0) {
 					fprintf(stderr, Name ": failed to open %s "
